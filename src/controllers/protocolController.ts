/*
Copyright (C) 2024 Laboratorio Visao Robotica e Imagem
Departamento de Informatica - Universidade Federal do Parana - VRI/UFPR
This file is part of PICCE-API. PICCE-API is free software: you can redistribute it and/or modify it under the terms of the GNU
General Public License as published by the Free Software Foundation, either version 3 of the License, or (at your option) any later version.
PICCE-API is distributed in the hope that it will be useful, but WITHOUT ANY WARRANTY; without even the implied warranty of
MERCHANTABILITY or FITNESS FOR A PARTICULAR PURPOSE.  See the GNU General Public License for more details. You should have received a copy
of the GNU General Public License along with PICCE-API.  If not, see <https://www.gnu.org/licenses/>
*/

import { Response, Request } from 'express';
import { ItemType, ItemGroupType, PageType, ItemValidationType, User, UserRole, VisibilityMode, DependencyType } from '@prisma/client';
import * as yup from 'yup';
import prismaClient from '../services/prismaClient';
import errorFormatter from '../services/errorFormatter';
import { unlinkSync, existsSync } from 'fs';
import { detailedApplicationFields, getApplicationsUserActions, getApplicationsVisibleFields } from './applicationController';
import fieldsFilter from '../services/fieldsFilter';

/**
 * Retrieves the visible fields for protocols based on the user's roles and permissions.
 *
 * @param user - The user for whom the visible fields are being determined.
 * @param protocols - The detailed protocols for which the visible fields are being determined.
 * @param includeAnswers - A boolean indicating whether to include protocol answers in the visible fields.
 * @param ignoreFilters - A boolean indicating whether to ignore role-based filters and grant full access.
 * @returns A promise that resolves to an array of objects representing the visible fields for each protocol.
 */
export const getVisibleFields = async (
    user: User,
    protocols: Awaited<ReturnType<typeof getDetailedProtocols>>,
    includeAnswers: boolean,
    ignoreFilters: boolean
) => {
    const protocolsRoles = await getProtocolsUserRoles(user, protocols);

    const mapVisibleFields = (roles: (typeof protocolsRoles)[0] | undefined) => {
        const fullAccess = roles ? roles.coordinator || roles.creator || roles.manager || user.role === UserRole.ADMIN : ignoreFilters;
        const applierAccess = roles
            ? roles.applier || roles.coordinator || roles.creator || roles.manager || user.role === UserRole.ADMIN
            : ignoreFilters;
        const baseAccess = roles
            ? roles.answersViewer ||
              roles.applier ||
              roles.coordinator ||
              roles.creator ||
              roles.manager ||
              roles.viewer ||
              user.role === UserRole.ADMIN
            : ignoreFilters;
        const answerAccess = roles
            ? roles.answersViewer || roles.applier || roles.coordinator || roles.creator || roles.manager || user.role === UserRole.ADMIN
            : ignoreFilters;

        const visibleFields = {
            select: {
                id: baseAccess,
                createdAt: baseAccess,
                updatedAt: baseAccess,
                title: baseAccess,
                description: baseAccess,
                enabled: fullAccess,
                replicable: applierAccess,
                creator: {
                    select: {
                        id: baseAccess,
                        username: baseAccess,
                        institution: { select: { id: baseAccess, name: baseAccess } },
                    },
                },
                applicability: fullAccess,
                visibility: applierAccess,
                answersVisibility: applierAccess,
                appliers: {
                    select: {
                        id: fullAccess,
                        username: fullAccess,
                        institution: { select: { id: fullAccess, name: fullAccess } },
                    },
                },
                viewersUser: {
                    select: {
                        id: applierAccess,
                        username: applierAccess,
                        institution: { select: { id: applierAccess, name: applierAccess } },
                    },
                },
                viewersClassroom: {
                    select: {
                        id: applierAccess,
                        name: applierAccess,
                        users: {
                            select: {
                                id: applierAccess,
                                username: applierAccess,
                                institution: { select: { id: applierAccess, name: applierAccess } },
                            },
                        },
                    },
                },
                answersViewersUser: {
                    select: {
                        id: applierAccess,
                        username: applierAccess,
                        institution: { select: { id: fullAccess, name: applierAccess } },
                    },
                },
                answersViewersClassroom: {
                    select: {
                        id: applierAccess,
                        name: applierAccess,
                        users: {
                            select: {
                                id: applierAccess,
                                username: applierAccess,
                                institution: { select: { id: fullAccess, name: applierAccess } },
                            },
                        },
                    },
                },
                managers: {
                    select: {
                        id: fullAccess,
                        username: fullAccess,
                        institution: { select: { id: fullAccess, name: fullAccess } },
                    },
                },
                applications: {
                    select: { id: true },
                },
                pages: {
                    orderBy: { placement: 'asc' as any },
                    select: {
                        id: baseAccess,
                        type: baseAccess,
                        placement: baseAccess,
                        dependencies: {
                            select: {
                                id: baseAccess,
                                type: baseAccess,
                                argument: baseAccess,
                                customMessage: baseAccess,
                                itemId: baseAccess,
                            },
                        },
                        itemGroups: {
                            orderBy: { placement: 'asc' as any },
                            select: {
                                id: baseAccess,
                                type: baseAccess,
                                placement: baseAccess,
                                isRepeatable: baseAccess,
                                dependencies: {
                                    select: {
                                        id: baseAccess,
                                        type: baseAccess,
                                        argument: baseAccess,
                                        customMessage: baseAccess,
                                        itemId: baseAccess,
                                    },
                                },
                                items: {
                                    select: {
                                        id: baseAccess,
                                        text: baseAccess,
                                        description: baseAccess,
                                        type: baseAccess,
                                        placement: baseAccess,
                                        enabled: baseAccess,
                                        itemValidations: {
                                            select: {
                                                id: baseAccess,
                                                type: baseAccess,
                                                argument: baseAccess,
                                                customMessage: baseAccess,
                                            },
                                        },
                                        itemOptions: {
                                            select: {
                                                id: baseAccess,
                                                text: baseAccess,
                                                placement: baseAccess,
                                                files: {
                                                    select: {
                                                        id: baseAccess,
                                                        path: baseAccess,
                                                        description: baseAccess,
                                                    },
                                                },
                                                optionAnswers: includeAnswers && {
                                                    ...(!fullAccess
                                                        ? [
                                                              {
                                                                  where: {
                                                                      group: {
                                                                          applicationAnswer: { application: { enabled: true } },
                                                                      },
                                                                  },
                                                              },
                                                          ]
                                                        : []),
                                                    select: {
                                                        id: answerAccess,
                                                        text: answerAccess,
                                                        group: {
                                                            select: {
                                                                id: answerAccess,
                                                                applicationAnswer: {
                                                                    select: {
                                                                        id: answerAccess,
                                                                        userId: answerAccess,
                                                                    },
                                                                },
                                                            },
                                                        },
                                                    },
                                                },
                                            },
                                        },
                                        files: {
                                            select: {
                                                id: baseAccess,
                                                path: baseAccess,
                                                description: baseAccess,
                                            },
                                        },
                                        itemAnswers: includeAnswers && {
                                            ...(!fullAccess
                                                ? [
                                                      {
                                                          where: {
                                                              group: {
                                                                  applicationAnswer: { application: { enabled: true } },
                                                              },
                                                          },
                                                      },
                                                  ]
                                                : []),
                                            select: {
                                                id: answerAccess,
                                                text: answerAccess,
                                                files: {
                                                    select: {
                                                        id: answerAccess,
                                                        path: answerAccess,
                                                        description: answerAccess,
                                                    },
                                                },
                                                group: {
                                                    select: {
                                                        id: answerAccess,
                                                        applicationAnswer: {
                                                            select: {
                                                                id: answerAccess,
                                                                userId: answerAccess,
                                                            },
                                                        },
                                                    },
                                                },
                                            },
                                        },
                                        tableAnswers: {
                                            select: {
                                                id: answerAccess,
                                                text: answerAccess,
                                                columnId: answerAccess,
                                                group: {
                                                    select: {
                                                        id: answerAccess,
                                                        applicationAnswer: {
                                                            select: {
                                                                id: answerAccess,
                                                                userId: answerAccess,
                                                            },
                                                        },
                                                    },
                                                },
                                            },
                                        },
                                    },
                                },
                                tableColumns: {
                                    select: {
                                        id: baseAccess,
                                        text: baseAccess,
                                        placement: baseAccess,
                                    },
                                },
                            },
                        },
                    },
                },
            },
        };

        return visibleFields;
    };

    const visibleFields = ignoreFilters ? [mapVisibleFields(undefined)] : protocolsRoles.map(mapVisibleFields);

    return visibleFields;
};

/**
 * Retrieve the detailed protocols fields required for internal endpoint validations.
 *
 * This function handles the creation of a custom select filter that serves as a parameter for Prisma Client to return an
 * protocol with all the fields required for internal endpoint validations.
 *
 * @returns A Prisma select filter object
 */
const detailedProtocolFields = () => ({
    creator: { select: { id: true, institution: { select: { id: true } } } },
    managers: { select: { id: true, institution: { select: { id: true } } } },
    appliers: { select: { id: true, institution: { select: { id: true } } } },
    viewersUser: { select: { id: true, institution: { select: { id: true } } } },
    viewersClassroom: { select: { id: true, users: { select: { id: true, institution: { select: { id: true } } } } } },
    answersViewersUser: { select: { id: true, institution: { select: { id: true } } } },
    answersViewersClassroom: { select: { users: { select: { id: true, institution: { select: { id: true } } } } } },
    applications: {
        include: detailedApplicationFields(),
    },
});

/**
 * Gets a set of detailed protocols from a set of IDs
 *
 * This function handles the retrieval of a set of detailed protocols, with all the fields required for internal
 * endpoint validations, from a set of protocols IDs using Prisma.
 *
 * @param protocolsIds An array of protocols IDs
 * @returns A set of detailed protocols
 */
export const getDetailedProtocols = async (protocolsIds: number[]) =>
    await prismaClient.protocol.findMany({ where: { id: { in: protocolsIds } }, include: detailedProtocolFields() });

/**
 * Retrieves a user's roles against a given set of protocols.
 *
 * @param user - The user whose roles are being determined.
 * @param protocols - The detailed protocols for which the roles are being determined.
 * @returns A promise that resolves to an array of objects representing the roles of the user for each protocol.
 *
 * Each role object contains the following properties:
 * - `answersViewer`: Whether the user can view the answers of the protocol.
 * - `applier`: Whether the user can create an application for the protocol.
 * - `coordinator`: Whether the user is the coordinator of the protocol creator's institution.
 * - `creator`: Whether the user is the creator of the protocol.
 * - `instituionMember`: Whether the user is a member of the protocol creator's institution.
 * - `manager`: Whether the user is a manager of the protocol.
 * - `viewer`: Whether the user can view the protocol.
 */
export const getProtocolsUserRoles = async (user: User, protocols: Awaited<ReturnType<typeof getDetailedProtocols>>) => {
    const protocolsRoles = protocols.map((protocol) => {
        const coordinator =
            user.institutionId &&
            user.role === UserRole.COORDINATOR &&
            protocol.creator.institution &&
            protocol.creator.institution?.id === user.institutionId;
        const instituionMember = user.institutionId && user.institutionId === protocol.creator.institution?.id;
        const creator = protocol.creator.id === user.id;
        const manager = protocol.managers.some(({ id }) => id === user.id);
        const applier = protocol.appliers.some(({ id }) => id === user.id);
        const viewer =
            protocol.visibility === VisibilityMode.PUBLIC ||
            (protocol.visibility === VisibilityMode.AUTHENTICATED && user.role !== UserRole.GUEST) ||
            protocol.viewersUser.some(({ id }) => id === user.id) ||
            protocol.viewersClassroom.some(({ users }) => users.some(({ id }) => id === user.id));
        const answersViewer = !!(
            protocol.answersVisibility === VisibilityMode.PUBLIC ||
            (protocol.answersVisibility === VisibilityMode.AUTHENTICATED && user.role !== UserRole.GUEST) ||
            protocol.answersViewersUser.some(({ id }) => id === user.id) ||
            protocol.answersViewersClassroom.some(({ users }) => users.some(({ id }) => id === user.id))
        );
        return { answersViewer, applier, coordinator, creator, instituionMember, manager, viewer };
    });

    return protocolsRoles;
};

/**
 * Retrieves the actions that a user can perform on a set of protocols.
 *
 * @param user - The user whose actions are being determined.
 * @param protocols - The detailed protocols for which the actions are being determined.
 * @returns A promise that resolves to an array of objects representing the actions that the user can perform on each protocol.
 *
 * The returned action object contains the following properties:
 * - `toApply`: Indicates if the user can create an application for the protocol.
 * - `toDelete`: Indicates if the user can delete the protocol.
 * - `toGet`: Indicates if the user can retrieve the protocol.
 * - `toGetWAnswers`: Indicates if the user can retrieve the protocol with answers.
 * - `toUpdate`: Indicates if the user can update the protocol.
 */
export const getProtocolsUserActions = async (user: User, protocols: Awaited<ReturnType<typeof getDetailedProtocols>>) => {
    const protocolsRoles = await getProtocolsUserRoles(user, protocols);

    const protocolsActions = protocols.map((protocol, i) => {
        const roles = protocolsRoles[i];
        // Anyone except users, appliers and guests can create protocols
        const toCreate = user.role === UserRole.ADMIN || user.role === UserRole.PUBLISHER || user.role === UserRole.COORDINATOR;
        // Only managers/creator/institution coordinator can perform delete operations on protocols
        const toUpdate = roles.manager || roles.coordinator || roles.creator || user.role === UserRole.ADMIN;
        // Only managers/creator/institution coordinator can perform delete operations on protocols if there are no applications
        const toDelete =
            ((roles.manager || roles.coordinator || roles.creator) && protocol.applications.length === 0) || user.role === UserRole.ADMIN;
        // Only viewers/creator/managers/appliers/institution coordinator can perform get operations on protocols
        const toGet = roles.viewer || roles.coordinator || roles.creator || roles.manager || roles.applier || user.role === UserRole.ADMIN;
        // No one can perform getAll operations on protocols
        const toGetAll = user.role === UserRole.ADMIN;
        // Anyone can perform getVisible and getMy operations on protocols (since the content is filtered according to the user)
        const toGetVisible = true;
        const toGetMy = true;
        // Only answers viewers/creator/managers/institution coordinator can perform getWAnswers operations on protocols
        const toGetWAnswers = roles.answersViewer || roles.coordinator || roles.creator || roles.manager || user.role === UserRole.ADMIN;
        // Only appliers/managers/creator/institution coordinator can apply to protocols
        const toApply = roles.applier || roles.manager || roles.coordinator || roles.creator || user.role === UserRole.ADMIN;

        return { toApply, toDelete, toGet, toGetWAnswers, toUpdate };
    });

    return protocolsActions;
};

/**
 * Checks if the user is authorized to perform a specific action on a set of protocols.
 *
 * @param requester - The user object containing requester user details.
 * @param protocolIds - An array of protocol IDs on which the user wants to perform the action.
 * @param action - The action the user wants to perform (e.g., 'create', 'update', 'delete', 'get', 'getWAnswers').
 *
 * @throws Will throw an error if the user is not authorized to perform the action.
 * @returns A promise that resolves if the user is authorized to perform the action.
 */
const checkAuthorization = async (requester: User, protocolIds: number[], action: string) => {
    // Admins can perform any action
    if (requester.role === UserRole.ADMIN) return;

    switch (action) {
        case 'create': {
            // Anyone except users, appliers and guests can create protocols
            if (requester.role === UserRole.USER || requester.role === UserRole.APPLIER || requester.role === UserRole.GUEST)
                throw new Error('This user is not authorized to perform this action');
            break;
        }
        case 'update': {
            if ((await getProtocolsUserActions(requester, await getDetailedProtocols(protocolIds))).some(({ toUpdate }) => !toUpdate))
                throw new Error('This user is not authorized to perform this action');
            break;
        }
        case 'delete': {
            if ((await getProtocolsUserActions(requester, await getDetailedProtocols(protocolIds))).some(({ toDelete }) => !toDelete))
                throw new Error('This user is not authorized to perform this action');
            break;
        }
        case 'getAll': {
            // No one can perform getAll operations on protocols
            throw new Error('This user is not authorized to perform this action');
        }
        case 'getVisible':
        case 'getMy': {
            // Anyone can perform getVisible and getMy operations on protocols (since the content is filtered according to the user)
            break;
        }
        case 'get': {
            if ((await getProtocolsUserActions(requester, await getDetailedProtocols(protocolIds))).some(({ toGet }) => !toGet))
                throw new Error('This user is not authorized to perform this action');
            break;
        }
        case 'getWAnswers': {
            if (
                (await getProtocolsUserActions(requester, await getDetailedProtocols(protocolIds))).some(
                    ({ toGetWAnswers }) => !toGetWAnswers
                )
            )
                throw new Error('This user is not authorized to perform this action');
            break;
        }
    }
};

/**
 * Validates an item based on its type and options length.
 *
 * @param type - The item type.
 * @param itemOptionsLength - The length of the item options.
 * @throws Will throw an error if the item is invalid.
 *
 * The function performs the following validations:
 * - For checkbox, radio and select items, the options length must be at least 2.
 * - For other item types, the options length must be 0.
 *
 * @returns A promise that resolves if the item is valid.
 */
const validateItem = async (type: ItemType, itemOptionsLength: number) => {
    if (type === ItemType.CHECKBOX || type === ItemType.RADIO || type === ItemType.SELECT) {
        if (itemOptionsLength < 2) throw new Error('Not enough options.');
    } else if (itemOptionsLength !== 0) throw new Error('Options not allowed.');
};

/**
 * Validates an item group based on its type and items length.
 *
 * @param type - The item group type.
 * @param itemsLength - The length of the items.
 * @param tableColumnsLength - The length of the table columns.
 * @throws Will throw an error if the item group is invalid.
 *
 * The function performs the following validations:
 * - For checkbox table, radio table and textbox table item groups, the table columns length must be at least 1.
 * - For one-dimensional item groups, the table columns length must be 0.
 * - Items length must be at least 1 for all item group types.
 *
 * @returns A promise that resolves if the item group is valid.
 */
const validateItemGroup = async (type: ItemGroupType, itemsLength: number, tableColumnsLength: number) => {
    if (
        itemsLength === 0 ||
        ((type === ItemGroupType.CHECKBOX_TABLE || type === ItemGroupType.RADIO_TABLE || type === ItemGroupType.TEXTBOX_TABLE) &&
            tableColumnsLength === 0) ||
        (type === ItemGroupType.ONE_DIMENSIONAL && tableColumnsLength > 0)
    )
        throw new Error('ItemGroup type does not match the amount of items or tableColumns.');
};

/**
 * Validates the protocol page dependencies and item group dependencies.
 *
 * @param protocol - The protocol object to which the dependencies belong.
 *
 * @throws Will throw an error if the dependencies are invalid.
 *
 * The function performs the following validations:
 * - The dependency item must reference a previous item.
 * - The dependency type must match the item type.
 * - The min argument must be a valid integer.
 * - The max argument must be a valid integer.
 * - The min argument must be less than the max argument.
 *
 * @returns A promise that resolves if the dependencies are valid.
 */
const validateDependencies = async (protocol: any) => {
    const previousItemsTempIds = new Map<number, ItemType>();
    for (const page of protocol.pages) {
        for (const dependency of page.dependencies) {
            const itemType = previousItemsTempIds.get(dependency.itemTempId);
            if (!itemType) throw new Error('Invalid dependency item: must reference a previous item.');
            switch (dependency.type) {
                case DependencyType.EXACT_ANSWER:
                    if (itemType !== ItemType.TEXTBOX && itemType !== ItemType.NUMBERBOX && itemType !== ItemType.RANGE)
                        throw new Error('Exact answer dependencies can only be used with textbox, numberbox and range items.');
                    break;
                case DependencyType.MIN:
                    if (dependency.argument.includes('.') || isNaN(parseFloat(dependency.argument)))
                        throw new Error('Min argument must be a valid integer.');
                    if (
                        page.dependencies.find(
                            (d: any) =>
                                d.type === DependencyType.MAX && d.argument <= dependency.argument && d.itemTempId === dependency.itemTempId
                        )
                    )
                        throw new Error('Min argument must be less than max argument.');
                    if (
                        itemType !== ItemType.CHECKBOX &&
                        itemType !== ItemType.NUMBERBOX &&
                        itemType !== ItemType.RANGE &&
                        itemType !== ItemType.TEXTBOX
                    )
                        throw new Error('Min dependencies can only be used with checkbox, numberbox, range and textbox items.');
                    break;
                case DependencyType.MAX:
                    if (dependency.argument.includes('.') || isNaN(parseFloat(dependency.argument)))
                        throw new Error('Max argument must be a valid integer.');
                    if (
                        page.dependencies.find(
                            (d: any) =>
                                d.type === DependencyType.MIN && d.argument >= dependency.argument && d.itemTempId === dependency.itemTempId
                        )
                    )
                        throw new Error('Max argument must be greater than min argument.');
                    if (
                        itemType !== ItemType.CHECKBOX &&
                        itemType !== ItemType.NUMBERBOX &&
                        itemType !== ItemType.RANGE &&
                        itemType !== ItemType.TEXTBOX
                    )
                        throw new Error('Max dependencies can only be used with checkbox, numberbox, range and textbox items.');
                    break;
                case DependencyType.OPTION_SELECTED:
                    if (itemType !== ItemType.RADIO && itemType !== ItemType.SELECT && itemType !== ItemType.CHECKBOX)
                        throw new Error('Option selected dependencies can only be used with radio, select and checkbox items.');
                    break;
            }
        }
        for (const itemGroup of page.itemGroups) {
            for (const dependency of itemGroup.dependencies) {
                const itemType = previousItemsTempIds.get(dependency.itemTempId);
                if (!itemType) throw new Error('Invalid dependency item: must reference a previous item.');
                switch (dependency.type) {
                    case DependencyType.EXACT_ANSWER:
                        if (itemType !== ItemType.TEXTBOX && itemType !== ItemType.NUMBERBOX && itemType !== ItemType.RANGE)
                            throw new Error('Exact answer dependencies can only be used with textbox, numberbox and range items.');
                        break;
                    case DependencyType.MIN:
                        if (dependency.argument.includes('.') || isNaN(parseFloat(dependency.argument)))
                            throw new Error('Min argument must be a valid integer.');
                        if (
                            page.dependencies.find(
                                (d: any) =>
                                    d.type === DependencyType.MAX &&
                                    d.argument <= dependency.argument &&
                                    d.itemTempId === dependency.itemTempId
                            )
                        )
                            throw new Error('Min argument must be less than max argument.');
                        if (
                            itemType !== ItemType.CHECKBOX &&
                            itemType !== ItemType.NUMBERBOX &&
                            itemType !== ItemType.RANGE &&
                            itemType !== ItemType.TEXTBOX
                        )
                            throw new Error('Min dependencies can only be used with checkbox, numberbox, range and textbox items.');
                        break;
                    case DependencyType.MAX:
                        if (dependency.argument.includes('.') || isNaN(parseFloat(dependency.argument)))
                            throw new Error('Max argument must be a valid integer.');
                        if (
                            page.dependencies.find(
                                (d: any) =>
                                    d.type === DependencyType.MIN &&
                                    d.argument >= dependency.argument &&
                                    d.itemTempId === dependency.itemTempId
                            )
                        )
                            throw new Error('Max argument must be greater than min argument.');
                        if (
                            itemType !== ItemType.CHECKBOX &&
                            itemType !== ItemType.NUMBERBOX &&
                            itemType !== ItemType.RANGE &&
                            itemType !== ItemType.TEXTBOX
                        )
                            throw new Error('Max dependencies can only be used with checkbox, numberbox, range and textbox items.');
                        break;
                    case DependencyType.OPTION_SELECTED:
                        if (itemType !== ItemType.RADIO && itemType !== ItemType.SELECT && itemType !== ItemType.CHECKBOX)
                            throw new Error('Option selected dependencies can only be used with radio, select and checkbox items.');
                        break;
                }
            }
            for (const item of itemGroup.items) {
                previousItemsTempIds.set(item.tempId, item.type);
            }
        }
    }
};

/**
 * Validates the item validations.
 *
 * @param itemType - The item type.
 * @param validations - An array of item validations to be validated.
 * @throws Will throw an error if the item validations are invalid.
 *
 * The function performs the following validations:
 * - Min, max and step arguments must be valid integers.
 * - Mandatory argument must be a valid boolean.
 * - Min argument must be less than max argument.
 * - Step argument must be less than the difference between min and max arguments and divide it.
 * - Range items must have min, max and step.
 * - Step validation only allowed for range items.
 * - Min and max validations only allowed for numberbox, textbox, range and checkbox items.
 *
 * @returns A promise that resolves if the item validations are valid.
 */
const validateItemValidations = async (itemType: ItemType, validations: any[]) => {
    const minValidation = validations.find((v) => v.type === ItemValidationType.MIN);
    const maxValidation = validations.find((v) => v.type === ItemValidationType.MAX);
    const stepValidation = validations.find((v) => v.type === ItemValidationType.STEP);
    const mandatoryValidation = validations.find((v) => v.type === ItemValidationType.MANDATORY);

    if (minValidation && (minValidation.argument.includes('.') || isNaN(parseFloat(minValidation.argument))))
        throw new Error('Min argument must be a valid integer.');
    if (maxValidation && (maxValidation.argument.includes('.') || isNaN(parseFloat(maxValidation.argument))))
        throw new Error('Max argument must be a valid integer.');
    if (stepValidation && (stepValidation.argument.includes('.') || isNaN(parseFloat(stepValidation.argument))))
        throw new Error('Step argument must be a valid integer.');
    if (mandatoryValidation && mandatoryValidation.argument !== 'true' && mandatoryValidation.argument !== 'false')
        throw new Error('Mandatory argument must be a valid boolean.');
    if (minValidation && maxValidation && minValidation.argument >= maxValidation.argument)
        throw new Error('Min argument must be less than max argument.');
    if (
        minValidation &&
        maxValidation &&
        stepValidation &&
        maxValidation.argument - minValidation.argument <= stepValidation.argument &&
        (maxValidation.argument - minValidation.argument) % stepValidation.argument === 0
    )
        throw new Error('Step argument must be less than the difference between min and max arguments and divide it.');
    if (itemType === ItemType.RANGE && (!minValidation || !maxValidation || !stepValidation))
        throw new Error('Range items must have min, max and step.');
    if (stepValidation && itemType !== ItemType.RANGE) throw new Error('Step validation only allowed for range items.');
    if (
        (maxValidation || minValidation) &&
        itemType !== ItemType.NUMBERBOX &&
        itemType !== ItemType.RANGE &&
        itemType !== ItemType.CHECKBOX &&
        itemType !== ItemType.TEXTBOX
    )
        throw new Error('Min and max validations only allowed for numberbox, textbox, range and checkbox items.');
};

/**
 * Validates the protocol managers
 *
 * @param managers - An array of user IDs representing the managers of the protocol.
 * @param institutionId - The ID of the institution to which the protocol creator belongs.
 *
 * @throws Will throw an error if the managers are invalid.
 *
 * The function performs the following validations:
 * - Managers must be publishers or coordinators of the same institution of the protocol creator.
 *
 * @returns A promise that resolves if the managers are valid.
 */
const validateManagers = async (managers: number[], institutionId: number | null) => {
    const invalidManagers = await prismaClient.user.findMany({
        where: {
            id: { in: managers },
            role: { notIn: [UserRole.PUBLISHER, UserRole.COORDINATOR] },
            ...(institutionId && { institutionId: { not: institutionId } }),
        },
    });
    if (invalidManagers.length > 0) throw new Error('Managers must be publishers or coordinators of the same institution.');
};

/**
 * Validates the protocol viewers
 *
 * @param viewers - An array of user IDs representing the viewers of the protocol.
 * @throws Will throw an error if the viewers are invalid.
 *
 * The function performs the following validations:
 * - Viewers cannot be guests or admins.
 *
 * @returns A promise that resolves if the viewers are valid.
 */
const validadeViewers = async (viewers: number[]) => {
    const invalidViewers = await prismaClient.user.findMany({
        where: { id: { in: viewers }, role: { in: [UserRole.ADMIN, UserRole.GUEST] } },
    });
    if (invalidViewers.length > 0) throw new Error('You cannot add guests or admins as viewers.');
};

/**
 * Validates the protocol appliers
 *
 * @param appliers - An array of user IDs representing the appliers of the protocol.
 * @throws Will throw an error if the appliers are invalid.
 *
 * The function performs the following validations:
 * - Appliers must be publishers, coordinators or appliers.
 *
 * @returns A promise that resolves if the appliers are valid.
 */
const validateAppliers = async (appliers: number[]) => {
    const invalidAppliers = await prismaClient.user.findMany({
        where: { id: { in: appliers }, role: { notIn: [UserRole.APPLIER, UserRole.PUBLISHER, UserRole.COORDINATOR] } },
    });
    if (invalidAppliers.length > 0) throw new Error('Appliers must be publishers, coordinators or appliers.');
};

/**
 * Validates the placements of the protocol pages, item groups, items, item options and table columns.
 *
 * @param protocol - The protocol object to which the placements belong.
 * @throws Will throw an error if the placements are invalid
 *
 * The function performs the following validations:
 * - Placement values must be unique, consecutive and start from 1.
 *
 * @returns A promise that resolves if the placements are valid.
 */
const validateProtocolPlacements = async (protocol: any) => {
    const pagesPlacements = [];
    for (const page of protocol.pages) {
        pagesPlacements.push(page.placement);
        const itemGroupsPlacements = [];
        for (const itemGroup of page.itemGroups) {
            itemGroupsPlacements.push(itemGroup.placement);
            const itemsPlacements = [];
            for (const item of itemGroup.items) {
                itemsPlacements.push(item.placement);
                const itemOptionsPlacements = [];
                for (const itemOption of item.itemOptions) itemOptionsPlacements.push(itemOption.placement);
                await validatePlacements(itemOptionsPlacements);
            }
            await validatePlacements(itemsPlacements);
            const tableColumnsPlacements = [];
            for (const tableColumn of itemGroup.tableColumns) tableColumnsPlacements.push(tableColumn.placement);
            await validatePlacements(tableColumnsPlacements);
        }
        await validatePlacements(itemGroupsPlacements);
    }
    await validatePlacements(pagesPlacements);
};

const validatePlacements = async (placements: number[]) => {
    if (placements.length > 0) {
        const placementSet = new Set<number>(placements);
        placements.sort((a, b) => a - b);
        if (placementSet.size !== placements.length || placements[0] !== 1 || placements[placements.length - 1] !== placements.length)
            throw new Error('Invalid placement values: must be unique, consecutive and start from 1.');
    }
};

/**
 * Creates a new protocol in the database.
 *
 * This function handles the creation of a new protocol, validating the body of the request and
 * the user performing the action to then persist the object in the database using Prisma.
 *
 * @param req - The request object, containing the protocol data in the body and the user object from Passport-JWT.
 * @param res - The response object, used to send the response back to the client.
 *
 * @returns A promise that resolves when the function sets the response to the client.
 */
export const createProtocol = async (req: Request, res: Response) => {
    try {
        // Yup schemas
        const fileSchema = yup
            .object()
            .shape({ description: yup.string().max(3000) })
            .noUnknown();

        const tableColumnSchema = yup
            .object()
            .shape({ text: yup.string().min(1).max(255).required(), placement: yup.number().min(1).required() })
            .noUnknown();

        const itemOptionsSchema = yup
            .object()
            .shape({
                text: yup.string().min(1).max(255).required(),
                placement: yup.number().min(1).required(),
                files: yup.array().of(fileSchema).default([]),
            })
            .noUnknown();

        const itemValidationsSchema = yup
            .object()
            .shape({
                type: yup.mixed<ItemValidationType>().oneOf(Object.values(ItemValidationType)).required(),
                argument: yup.string().required(),
                customMessage: yup.string(),
            })
            .noUnknown();

        const dependenciesSchema = yup
            .object()
            .shape({
                type: yup.mixed<DependencyType>().oneOf(Object.values(DependencyType)).required(),
                argument: yup.string().required(),
                customMessage: yup.string(),
                itemTempId: yup.number().min(1).required(),
            })
            .noUnknown();

        const itemsSchema = yup
            .object()
            .shape({
                tempId: yup.number().min(1).required(),
                text: yup.string().min(3).max(3000).required(),
                description: yup.string().max(3000),
                enabled: yup.boolean().required(),
                type: yup.mixed<ItemType>().oneOf(Object.values(ItemType)).required(),
                placement: yup.number().min(1).required(),
                files: yup.array().of(fileSchema).default([]),
                itemOptions: yup.array().of(itemOptionsSchema).default([]),
                itemValidations: yup.array().of(itemValidationsSchema).default([]),
            })
            .noUnknown();

        const itemGroupsSchema = yup
            .object()
            .shape({
                placement: yup.number().min(1).required(),
                isRepeatable: yup.boolean().required(),
                type: yup.mixed<ItemGroupType>().oneOf(Object.values(ItemGroupType)).required(),
                items: yup.array().of(itemsSchema).min(1).required(),
                dependencies: yup.array().of(dependenciesSchema).default([]),
                tableColumns: yup.array().of(tableColumnSchema).default([]),
            })
            .noUnknown();

        const pagesSchema = yup
            .object()
            .shape({
                placement: yup.number().min(1).required(),
                type: yup.mixed<PageType>().oneOf(Object.values(PageType)).required(),
                itemGroups: yup.array().of(itemGroupsSchema).default([]),
                dependencies: yup.array().of(dependenciesSchema).default([]),
            })
            .noUnknown();

        const createProtocolSchema = yup
            .object()
            .shape({
                id: yup.number().min(1),
                title: yup.string().min(3).max(255).required(),
                description: yup.string().max(3000),
                enabled: yup.boolean().required(),
                pages: yup.array().of(pagesSchema).min(1).required(),
                managers: yup.array().of(yup.number()).default([]),
                visibility: yup.mixed<VisibilityMode>().oneOf(Object.values(VisibilityMode)).required(),
                applicability: yup.mixed<VisibilityMode>().oneOf(Object.values(VisibilityMode)).required(),
                answersVisibility: yup.mixed<VisibilityMode>().oneOf(Object.values(VisibilityMode)).required(),
                viewersUser: yup.array().of(yup.number()).default([]),
                viewersClassroom: yup.array().of(yup.number()).default([]),
                answersViewersUser: yup.array().of(yup.number()).default([]),
                answersViewersClassroom: yup.array().of(yup.number()).default([]),
                appliers: yup.array().of(yup.number()).default([]),
                replicable: yup.boolean().required(),
            })
            .noUnknown();
        // Yup parsing/validation
<<<<<<< HEAD
        const protocolData = await createProtocolSchema.validate(req.body, { stripUnknown: true });
=======
        const protocol = await createProtocolSchema.validate(req.body, { stripUnknown: false });
>>>>>>> 7c31a16b
        // Sort elements by placement
        for (const page of protocolData.pages) {
            page.itemGroups.sort((a, b) => a.placement - b.placement);
            for (const itemGroup of page.itemGroups) {
                for (const item of itemGroup.items) {
                    item.itemOptions.sort((a, b) => a.placement - b.placement);
                }
                itemGroup.items.sort((a, b) => a.placement - b.placement);
                itemGroup.tableColumns.sort((a, b) => a.placement - b.placement);
            }
        }
        protocolData.pages.sort((a, b) => a.placement - b.placement);
        // User from Passport-JWT
        const requester = req.user as User;
        // Check if user is allowed to create a application
        await checkAuthorization(requester, [], 'create');
        // Check if managers are publishers, coordinators or admins of the same institution
        await validateManagers(protocolData.managers as number[], requester.institutionId);
        // Check if viewers are not guests or admins
        await validadeViewers(protocolData.viewersUser as number[]);
        await validadeViewers(protocolData.answersViewersUser as number[]);
        // Check if appliers are publishers, coordinators or appliers
        await validateAppliers(protocolData.appliers as number[]);
        // Check if protocol placements are valid
        await validateProtocolPlacements(protocolData);
        // Check if dependencies are valid
        await validateDependencies(protocolData);
        // Multer files
        const files = req.files as Express.Multer.File[];
        // Create map table for tempIds
        const tempIdMap = new Map<number, number>();
        // Prisma transaction
        const detailedStoredProtocol = await prismaClient.$transaction(async (prisma) => {
            const createdProtocol = await prisma.protocol.create({
                data: {
                    title: protocolData.title,
                    description: protocolData.description,
                    enabled: protocolData.enabled,
                    creatorId: requester.id,
                    managers: { connect: protocolData.managers.map((manager) => ({ id: manager })) },
                    visibility: protocolData.visibility as VisibilityMode,
                    applicability: protocolData.applicability as VisibilityMode,
                    answersVisibility: protocolData.answersVisibility as VisibilityMode,
                    viewersUser: { connect: protocolData.viewersUser.map((viewer) => ({ id: viewer })) },
                    viewersClassroom: { connect: protocolData.viewersClassroom.map((viewer) => ({ id: viewer })) },
                    answersViewersUser: { connect: protocolData.answersViewersUser.map((viewer) => ({ id: viewer })) },
                    answersViewersClassroom: { connect: protocolData.answersViewersClassroom.map((viewer) => ({ id: viewer })) },
                    appliers: { connect: protocolData.appliers.map((applier) => ({ id: applier })) },
                    replicable: protocolData.replicable,
                },
            });
            // Create nested pages as well as nested itemGroups, items, itemOptions and itemValidations
            for (const [pageId, page] of protocolData.pages.entries()) {
                const createdPage = await prisma.page.create({
                    data: { placement: page.placement, protocolId: createdProtocol.id, type: page.type },
                });
                for (const [itemGroupId, itemGroup] of page.itemGroups.entries()) {
                    await validateItemGroup(itemGroup.type, itemGroup.items.length, itemGroup.tableColumns.length);
                    const createdItemGroup = await prisma.itemGroup.create({
                        data: {
                            placement: itemGroup.placement,
                            isRepeatable: itemGroup.isRepeatable,
                            pageId: createdPage.id,
                            type: itemGroup.type,
                        },
                    });
                    for (const [tableColumnId, tableColumn] of itemGroup.tableColumns.entries()) {
                        const createdTableColumn = await prisma.tableColumn.create({
                            data: { text: tableColumn.text, placement: tableColumn.placement, groupId: createdItemGroup.id },
                        });
                    }
                    for (const [itemId, item] of itemGroup.items.entries()) {
                        // Check if item has the allowed amount of itemOptions and tableColumns
                        await validateItem(item.type, item.itemOptions.length);
                        // Check if itemValidations are valid
                        await validateItemValidations(item.type, item.itemValidations);
                        const itemFiles = item.files.map((file, fileIndex) => {
                            const storedFile = files.find(
                                (f) =>
                                    f.fieldname ===
                                    `pages[${pageId}][itemGroups][${itemGroupId}][items][${itemId}][files][${fileIndex}][content]`
                            );
                            if (!storedFile) throw new Error('File not found.');
                            else files.splice(files.indexOf(storedFile), 1);
                            return {
                                description: file.description,
                                path: storedFile.path,
                            };
                        });
                        const createdItem = await prisma.item.create({
                            data: {
                                text: item.text,
                                description: item.description,
                                enabled: item.enabled,
                                groupId: createdItemGroup.id,
                                type: item.type,
                                placement: item.placement,
                                files: { create: itemFiles },
                            },
                        });
                        tempIdMap.set(item.tempId, createdItem.id);
                        for (const [itemOptionId, itemOption] of item.itemOptions.entries()) {
                            const itemOptionFiles = itemOption.files.map((file, fileIndex) => {
                                const storedFile = files.find(
                                    (f) =>
                                        f.fieldname ===
                                        `pages[${pageId}][itemGroups][${itemGroupId}][items][${itemId}][itemOptions][${itemOptionId}][files][${fileIndex}][content]`
                                );
                                if (!storedFile) throw new Error('File not found.');
                                else files.splice(files.indexOf(storedFile), 1);
                                return {
                                    description: file.description,
                                    path: storedFile.path,
                                };
                            });

                            const createdItemOption = await prisma.itemOption.create({
                                data: {
                                    text: itemOption.text,
                                    placement: itemOption.placement,
                                    itemId: createdItem.id,
                                    files: { create: itemOptionFiles },
                                },
                            });
                        }
                        for (const [itemValidationId, itemValidation] of item.itemValidations.entries()) {
                            const createdItemValidation = await prisma.itemValidation.create({
                                data: {
                                    type: itemValidation.type,
                                    argument: itemValidation.argument,
                                    customMessage: itemValidation.customMessage,
                                    itemId: createdItem.id,
                                },
                            });
                        }
                    }
                    for (const [dependencyId, dependency] of itemGroup.dependencies.entries()) {
                        const createdDependency = await prisma.itemGroupDependencyRule.create({
                            data: {
                                type: dependency.type,
                                argument: dependency.argument,
                                customMessage: dependency.customMessage,
                                itemGroupId: createdItemGroup.id,
                                itemId: tempIdMap.get(dependency.itemTempId) as number,
                            },
                        });
                    }
                }
                for (const [dependencyId, dependency] of page.dependencies.entries()) {
                    const createdDependency = await prisma.pageDependencyRule.create({
                        data: {
                            type: dependency.type,
                            argument: dependency.argument,
                            customMessage: dependency.customMessage,
                            pageId: createdPage.id,
                            itemId: tempIdMap.get(dependency.itemTempId) as number,
                        },
                    });
                }
            }
            // Check if there are any files left
            if (files.length > 0) {
                throw new Error('Files not associated with any item or option detected.');
            }

            // Return the created protocol with nested content included
            return await prisma.protocol.findUniqueOrThrow({ where: { id: createdProtocol.id }, include: detailedProtocolFields() });
        });

        // Get protocol only with visible fields and with embedded actions
        const fieldsWUnfilteredApplications = (await getVisibleFields(requester, [detailedStoredProtocol], false, false))[0];
        fieldsWUnfilteredApplications.select.applications = (
            await getApplicationsVisibleFields(requester, [], false, false, false, true)
        )[0];
        const visibleProtocolWUnfilteredApplications = {
            ...(await prismaClient.protocol.findUnique({
                where: { id: detailedStoredProtocol.id },
                ...fieldsWUnfilteredApplications,
            })),
            actions: (await getProtocolsUserActions(requester, [detailedStoredProtocol]))[0],
        };
        // Get applicattions only with visible fields and with embedded actions
        const detailedApplications = detailedStoredProtocol.applications;
        const applicationActions = await getApplicationsUserActions(requester, detailedApplications);
        const applicationFields = await getApplicationsVisibleFields(requester, detailedApplications, false, false, false, false);
        const visibleProtocolWApplications = {
            ...visibleProtocolWUnfilteredApplications,
            applications: visibleProtocolWUnfilteredApplications.applications?.map((application, i) => ({
                ...fieldsFilter(application, applicationFields[i]),
                actions: applicationActions[i],
            })),
        };

        res.status(201).json({ message: 'Protocol created.', data: visibleProtocolWApplications });
    } catch (error: any) {
        const files = req.files as Express.Multer.File[];
        for (const file of files) if (existsSync(file.path)) unlinkSync(file.path);
        res.status(400).json(errorFormatter(error));
    }
};

/**
 * Updates an existing protocol in the database.
 *
 * This function handles the update of a existing protocol, validating the body of the request and
 * the user performing the action to then persist the object in the database using Prisma.
 *
 * @param req - The request object, containing the protocol data in the body, the user object from Passport-JWT and the address ID in the params.
 * @param res - The response object, used to send the response back to the client.
 *
 * @returns A promise that resolves when the function sets the response to the client.
 */
export const updateProtocol = async (req: Request, res: Response): Promise<void> => {
    try {
        // ID from params
        const protocolId: number = parseInt(req.params.protocolId);
        // Yup schemas
        const updateFileSchema = yup
            .object()
            .shape({ id: yup.number().min(1), description: yup.string().max(3000) })
            .noUnknown();

        const updateTableColumnSchema = yup
            .object()
            .shape({ id: yup.number().min(1), text: yup.string().min(1).max(255), placement: yup.number().min(1).required() })
            .noUnknown();

        const updateItemOptionsSchema = yup
            .object()
            .shape({
                id: yup.number().min(1),
                text: yup.string().min(1).max(255),
                placement: yup.number().min(1).required(),
                files: yup.array().of(updateFileSchema).default([]),
            })
            .noUnknown();

        const updateItemValidationsSchema = yup
            .object()
            .shape({
                id: yup.number().min(1),
                type: yup.mixed<ItemValidationType>().oneOf(Object.values(ItemValidationType)),
                argument: yup.string(),
                customMessage: yup.string(),
            })
            .noUnknown();

        const updateDependenciesSchema = yup
            .object()
            .shape({
                id: yup.number().min(1),
                type: yup.mixed<DependencyType>().oneOf(Object.values(DependencyType)).required(),
                argument: yup.string().required(),
                customMessage: yup.string(),
                itemTempId: yup.number().min(1).required(),
            })
            .noUnknown();

        const updateItemsSchema = yup
            .object()
            .shape({
                id: yup.number().min(1),
                tempId: yup.number().min(1).required(),
                text: yup.string().min(3).max(3000),
                description: yup.string().max(3000),
                enabled: yup.boolean(),
                type: yup.mixed<ItemType>().oneOf(Object.values(ItemType)).required(),
                placement: yup.number().min(1).required(),
                files: yup.array().of(updateFileSchema).default([]),
                itemOptions: yup.array().of(updateItemOptionsSchema).default([]),
                itemValidations: yup.array().of(updateItemValidationsSchema).default([]),
            })
            .noUnknown();

        const updateItemGroupsSchema = yup
            .object()
            .shape({
                id: yup.number().min(1),
                placement: yup.number().min(1).required(),
                isRepeatable: yup.boolean(),
                type: yup.mixed<ItemGroupType>().oneOf(Object.values(ItemGroupType)).required(),
                items: yup.array().of(updateItemsSchema).min(1).required(),
                tableColumns: yup.array().of(updateTableColumnSchema).default([]),
                dependencies: yup.array().of(updateDependenciesSchema).default([]),
            })
            .noUnknown();

        const updatePagesSchema = yup
            .object()
            .shape({
                id: yup.number().min(1),
                placement: yup.number().min(1).required(),
                type: yup.mixed<PageType>().oneOf(Object.values(PageType)).required(),
                itemGroups: yup.array().of(updateItemGroupsSchema).min(1).required(),
                dependencies: yup.array().of(updateDependenciesSchema).default([]),
            })
            .noUnknown();

        const updateProtocolSchema = yup
            .object()
            .shape({
                id: yup.number().min(1),
                title: yup.string().min(3).max(255),
                description: yup.string().max(3000),
                enabled: yup.boolean(),
                pages: yup.array().of(updatePagesSchema).min(1).required(),
                managers: yup.array().of(yup.number()).default([]),
                visibility: yup.mixed<VisibilityMode>().oneOf(Object.values(VisibilityMode)),
                applicability: yup.mixed<VisibilityMode>().oneOf(Object.values(VisibilityMode)),
                answersVisibility: yup.mixed<VisibilityMode>().oneOf(Object.values(VisibilityMode)),
                viewersUser: yup.array().of(yup.number()).default([]),
                viewersClassroom: yup.array().of(yup.number()).default([]),
                answersViewersUser: yup.array().of(yup.number()).default([]),
                answersViewersClassroom: yup.array().of(yup.number()).default([]),
                appliers: yup.array().of(yup.number()).default([]),
                replicable: yup.boolean(),
            })
            .noUnknown();
        // Yup parsing/validation
<<<<<<< HEAD
        const protocolData = await updateProtocolSchema.validate(req.body, { stripUnknown: true });
=======
        const protocol = await updateProtocolSchema.validate(req.body, { stripUnknown: false });
>>>>>>> 7c31a16b
        // Sort elements by placement
        for (const page of protocolData.pages) {
            page.itemGroups.sort((a, b) => a.placement - b.placement);
            for (const itemGroup of page.itemGroups) {
                for (const item of itemGroup.items) {
                    item.itemOptions.sort((a, b) => a.placement - b.placement);
                }
                itemGroup.items.sort((a, b) => a.placement - b.placement);
                itemGroup.tableColumns.sort((a, b) => a.placement - b.placement);
            }
        }
        protocolData.pages.sort((a, b) => a.placement - b.placement);
        // User from Passport-JWT
        const requester = req.user as User;
        // Check if user is included in the managers, or if user is admin
        await checkAuthorization(requester, [protocolId], 'update');
        // Check if managers are publishers, coordinators or admins of the same institution
        await validateManagers(protocolData.managers as number[], requester.institutionId);
        // Check if viewers are not guests or admins
        await validadeViewers(protocolData.viewersUser as number[]);
        await validadeViewers(protocolData.answersViewersUser as number[]);
        // Check if appliers are publishers, coordinators or appliers
        await validateAppliers(protocolData.appliers as number[]);
        // Check if protocol placements are valid
        await validateProtocolPlacements(protocolData);
        // Check if dependencies are valid
        await validateDependencies(protocolData);
        //Multer files
        const files = req.files as Express.Multer.File[];
        // Create map table for tempIds
        const tempIdMap = new Map<number, number>();
        // Prisma transaction
        const detailedStoredProtocol = await prismaClient.$transaction(async (prisma) => {
            // Update protocol
            await prisma.protocol.update({
                where: { id: protocolId },
                data: {
                    title: protocolData.title,
                    description: protocolData.description,
                    enabled: protocolData.enabled,
                    managers: { set: [], connect: protocolData.managers.map((manager) => ({ id: manager })) },
                    visibility: protocolData.visibility as VisibilityMode,
                    applicability: protocolData.applicability as VisibilityMode,
                    answersVisibility: protocolData.answersVisibility as VisibilityMode,
                    viewersUser: { set: [], connect: protocolData.viewersUser.map((viewer) => ({ id: viewer })) },
                    viewersClassroom: { set: [], connect: protocolData.viewersClassroom.map((viewer) => ({ id: viewer })) },
                    answersViewersUser: { set: [], connect: protocolData.answersViewersUser.map((viewer) => ({ id: viewer })) },
                    answersViewersClassroom: { set: [], connect: protocolData.answersViewersClassroom.map((viewer) => ({ id: viewer })) },
                    appliers: { set: [], connect: protocolData.appliers.map((applier) => ({ id: applier })) },
                    replicable: protocolData.replicable,
                },
            });
<<<<<<< HEAD
            // Remove pages that are not in the updated protocol
            await prisma.page.deleteMany({
                where: {
                    id: { notIn: protocolData.pages.filter((page) => page.id).map((page) => page.id as number) },
                    protocolId: protocolId,
                },
            });
            // Update existing pages or create new ones
            for (const [pageId, page] of protocolData.pages.entries()) {
=======
            // Update existing pages or create new ones
            const pagesIds = [];
            const itemGroupsIds = [];
            const itemsIds = [];
            const tableColumnsIds = [];
            for (const [pageId, page] of protocol.pages.entries()) {
>>>>>>> 7c31a16b
                const upsertedPage = page.id
                    ? await prisma.page.update({
                          where: { id: page.id, protocolId: protocolId },
                          data: { placement: page.placement, type: page.type },
                      })
                    : await prisma.page.create({
                          data: {
                              protocolId: protocolId as number,
                              placement: page.placement as number,
                              type: page.type as PageType,
                          },
                      });
                pagesIds.push(upsertedPage.id);
                // Update existing itemGroups or create new ones
                for (const [itemGroupId, itemGroup] of page.itemGroups.entries()) {
                    validateItemGroup(itemGroup.type, itemGroup.items.length, itemGroup.tableColumns.length);

                    const upsertedItemGroup = itemGroup.id
                        ? await prisma.itemGroup.update({
                              where: { id: itemGroup.id, page: { protocolId: id } },
                              data: {
                                  placement: itemGroup.placement,
                                  isRepeatable: itemGroup.isRepeatable,
                                  type: itemGroup.type,
                                  pageId: upsertedPage.id,
                              },
                          })
                        : await prisma.itemGroup.create({
                              data: {
                                  placement: itemGroup.placement as number,
                                  isRepeatable: itemGroup.isRepeatable as boolean,
                                  pageId: upsertedPage.id as number,
                                  type: itemGroup.type as ItemGroupType,
                              },
                          });
                    itemGroupsIds.push(upsertedItemGroup.id);
                    // Update existing tableColumns or create new ones
                    for (const [tableColumnId, tableColumn] of itemGroup.tableColumns.entries()) {
                        const upsertedTableColumn = tableColumn.id
                            ? await prisma.tableColumn.update({
                                  where: { itemGroup: { page: { protocolId: id } }, id: tableColumn.id },
                                  data: { text: tableColumn.text, placement: tableColumn.placement, groupId: upsertedItemGroup.id },
                              })
                            : await prisma.tableColumn.create({
                                  data: {
                                      text: tableColumn.text as string,
                                      placement: tableColumn.placement as number,
                                      groupId: upsertedItemGroup.id as number,
                                  },
                              });
                        tableColumnsIds.push(upsertedTableColumn.id);
                    }
                    // Update existing items or create new ones
                    for (const [itemId, item] of itemGroup.items.entries()) {
                        // Check if item has the allowed amount of itemOptions and tableColumns
                        await validateItem(item.type, item.itemOptions.length);
                        // Check if itemValidations are valid
                        await validateItemValidations(item.type, item.itemValidations);
                        const upsertedItem = item.id
                            ? await prisma.item.update({
                                  where: {
                                      id: item.id,
                                      itemGroup: { page: { protocolId: id } },
                                  },
                                  data: {
                                      text: item.text,
                                      description: item.description,
                                      enabled: item.enabled,
                                      type: item.type,
                                      placement: item.placement,
                                      groupId: upsertedItemGroup.id,
                                  },
                              })
                            : await prisma.item.create({
                                  data: {
                                      text: item.text as string,
                                      description: item.description as string,
                                      enabled: item.enabled as boolean,
                                      groupId: upsertedItemGroup.id as number,
                                      type: item.type as ItemType,
                                      placement: item.placement as number,
                                  },
                              });
                        tempIdMap.set(item.tempId, upsertedItem.id);
                        itemsIds.push(upsertedItem.id);
                        // Remove files that are not in the updated item
                        const filesToDelete = await prisma.file.findMany({
                            where: {
                                id: { notIn: item.files.filter((file) => file.id).map((file) => file?.id as number) },
                                itemId: upsertedItem.id,
                            },
                            select: { id: true, path: true },
                        });
                        for (const file of filesToDelete) if (existsSync(file.path)) unlinkSync(file.path);
                        await prisma.file.deleteMany({ where: { id: { in: filesToDelete.map((file) => file.id) } } });
                        // Update existing files or create new ones
                        for (const [fileIndex, itemFile] of item.files.entries()) {
                            if (itemFile.id) {
                                await prisma.file.update({
                                    where: { id: itemFile.id, itemId: upsertedItem.id },
                                    data: { description: itemFile.description },
                                });
                            } else {
                                const storedFile = files.find(
                                    (f) =>
                                        f.fieldname ===
                                        `pages[${pageId}][itemGroups][${itemGroupId}][items][${itemId}][files][${fileIndex}][content]`
                                );
                                if (!storedFile) throw new Error('File not found.');
                                else files.splice(files.indexOf(storedFile), 1);
                                await prisma.file.create({
                                    data: {
                                        description: itemFile.description,
                                        path: storedFile.path,
                                        itemId: upsertedItem.id,
                                    },
                                });
                            }
                        }
                        // Update existing itemOptions or create new ones
                        for (const [itemOptionId, itemOption] of item.itemOptions.entries()) {
                            const upsertedItemOption = itemOption.id
                                ? await prisma.itemOption.update({
                                      where: { id: itemOption.id, itemId: upsertedItem.id },
                                      data: { text: itemOption.text, placement: itemOption.placement },
                                  })
                                : await prisma.itemOption.create({
                                      data: {
                                          text: itemOption.text as string,
                                          placement: itemOption.placement as number,
                                          itemId: upsertedItem.id as number,
                                      },
                                  });
                            // Remove files that are not in the updated itemOption
                            const filesToDelete = await prisma.file.findMany({
                                where: {
                                    id: { notIn: itemOption.files.filter((file) => file.id).map((file) => file.id as number) },
                                    itemOptionId: upsertedItemOption.id,
                                },
                                select: { id: true, path: true },
                            });
                            for (const file of filesToDelete) if (existsSync(file.path)) unlinkSync(file.path);
                            await prisma.file.deleteMany({ where: { id: { in: filesToDelete.map((file) => file.id) } } });
                            // Update existing files or create new ones
                            for (const [fileIndex, itemOptionFile] of itemOption.files.entries()) {
                                if (itemOptionFile.id) {
                                    await prisma.file.update({
                                        where: { id: itemOptionFile.id, itemOptionId: upsertedItemOption.id },
                                        data: { description: itemOptionFile.description },
                                    });
                                } else {
                                    const storedFile = files.find(
                                        (f) =>
                                            f.fieldname ===
                                            `pages[${pageId}][itemGroups][${itemGroupId}][items][${itemId}][itemOptions][${itemOptionId}][files][${fileIndex}][content]`
                                    );
                                    if (!storedFile) throw new Error('File not found.');
                                    else files.splice(files.indexOf(storedFile), 1);
                                    await prisma.file.create({
                                        data: {
                                            description: itemOptionFile.description,
                                            path: storedFile.path,
                                            itemOptionId: upsertedItemOption.id,
                                        },
                                    });
                                }
                            }
                        }
                        // Remove itemValidations that are not in the updated item
                        await prisma.itemValidation.deleteMany({
                            where: {
                                id: {
                                    notIn: item.itemValidations
                                        .filter((itemValidation) => itemValidation.id)
                                        .map((itemValidation) => itemValidation.id as number),
                                },
                                itemId: upsertedItem.id,
                            },
                        });
                        // Update existing itemValidations or create new ones
                        for (const [itemValidationId, itemValidation] of item.itemValidations.entries()) {
                            const upsertedItemValidation = itemValidation.id
                                ? await prisma.itemValidation.update({
                                      where: { id: itemValidation.id, itemId: upsertedItem.id },
                                      data: {
                                          type: itemValidation.type,
                                          argument: itemValidation.argument,
                                          customMessage: itemValidation.customMessage,
                                      },
                                  })
                                : await prisma.itemValidation.create({
                                      data: {
                                          type: itemValidation.type as ItemValidationType,
                                          argument: itemValidation.argument as string,
                                          customMessage: itemValidation.customMessage as string,
                                          itemId: upsertedItem.id as number,
                                      },
                                  });
                        }
                    }
                    // Remove dependencies that are not in the updated itemGroup
                    await prisma.itemGroupDependencyRule.deleteMany({
                        where: {
                            id: {
                                notIn: itemGroup.dependencies
                                    .filter((dependency) => dependency.id)
                                    .map((dependency) => dependency.id as number),
                            },
                            itemGroupId: upsertedItemGroup.id,
                        },
                    });
                    // Update existing dependencies or create new ones
                    for (const [dependencyId, dependency] of itemGroup.dependencies.entries()) {
                        const upsertedDependency = dependency.id
                            ? await prisma.itemGroupDependencyRule.update({
                                  where: { id: dependency.id, itemGroupId: upsertedItemGroup.id },
                                  data: {
                                      argument: dependency.argument,
                                      customMessage: dependency.customMessage,
                                  },
                              })
                            : await prisma.itemGroupDependencyRule.create({
                                  data: {
                                      type: dependency.type as DependencyType,
                                      argument: dependency.argument as string,
                                      customMessage: dependency.customMessage as string,
                                      itemGroupId: upsertedItemGroup.id as number,
                                      itemId: tempIdMap.get(dependency.itemTempId) as number,
                                  },
                              });
                    }
                }
                // Remove dependencies that are not in the updated page
                await prisma.pageDependencyRule.deleteMany({
                    where: {
                        id: {
                            notIn: page.dependencies.filter((dependency) => dependency.id).map((dependency) => dependency.id as number),
                        },
                        pageId: upsertedPage.id,
                    },
                });
                // Update existing dependencies or create new ones
                for (const [dependencyId, dependency] of page.dependencies.entries()) {
                    const upsertedDependency = dependency.id
                        ? await prisma.pageDependencyRule.update({
                              where: { id: dependency.id, pageId: upsertedPage.id },
                              data: { argument: dependency.argument, customMessage: dependency.customMessage },
                          })
                        : await prisma.pageDependencyRule.create({
                              data: {
                                  type: dependency.type as DependencyType,
                                  argument: dependency.argument as string,
                                  customMessage: dependency.customMessage as string,
                                  pageId: upsertedPage.id as number,
                                  itemId: tempIdMap.get(dependency.itemTempId) as number,
                              },
                          });
                }
            }
            // Remove pages that are not in the updated protocol
            await prisma.page.deleteMany({
                where: { id: { notIn: pagesIds }, protocolId: id },
            });
            // Remove itemGroups that are not in the updated page
            await prisma.itemGroup.deleteMany({
                where: { id: { notIn: itemGroupsIds }, page: { protocolId: id } },
            });
            // Remove tableColumns that are not in the updated itemGroup
            await prisma.tableColumn.deleteMany({
                where: { id: { notIn: tableColumnsIds }, itemGroup: { page: { protocolId: id } } },
            });
            // Remove items that are not in the updated itemGroup
            await prisma.item.deleteMany({
                where: { id: { notIn: itemsIds }, itemGroup: { page: { protocolId: id } } },
            });
            // Check if there are any files left
            if (files.length > 0) {
                throw new Error('Files not associated with any item or option detected.');
            }

            // Return the updated protocol with nested content included
            return await prisma.protocol.findUniqueOrThrow({ where: { id: protocolId }, include: detailedProtocolFields() });
        });

        // Get protocol only with visible fields and with embedded actions
        const fieldsWUnfilteredApplications = (await getVisibleFields(requester, [detailedStoredProtocol], false, false))[0];
        fieldsWUnfilteredApplications.select.applications = (
            await getApplicationsVisibleFields(requester, [], false, false, false, true)
        )[0];
        const visibleProtocolWUnfilteredApplications = {
            ...(await prismaClient.protocol.findUnique({
                where: { id: detailedStoredProtocol.id },
                ...fieldsWUnfilteredApplications,
            })),
            actions: (await getProtocolsUserActions(requester, [detailedStoredProtocol]))[0],
        };
        // Get applicattions only with visible fields and with embedded actions
        const detailedApplications = detailedStoredProtocol.applications;
        const applicationActions = await getApplicationsUserActions(requester, detailedApplications);
        const applicationFields = await getApplicationsVisibleFields(requester, detailedApplications, false, false, false, false);
        const visibleProtocolWApplications = {
            ...visibleProtocolWUnfilteredApplications,
            applications: visibleProtocolWUnfilteredApplications.applications?.map((application, i) => ({
                ...fieldsFilter(application, applicationFields[i]),
                actions: applicationActions[i],
            })),
        };

        res.status(200).json({ message: 'Protocol updated.', data: visibleProtocolWApplications });
    } catch (error: any) {
        const files = req.files as Express.Multer.File[];
        for (const file of files) if (existsSync(file.path)) unlinkSync(file.path);
        res.status(400).json(errorFormatter(error));
    }
};

/**
 * Gets all protocols from the database.
 *
 * This function handles the retrieval of all protocols in the database, validating the user
 * performing the action to then retrieve all protocols using Prisma.
 *
 * @param req - The request object, containing the user object from Passport-JWT.
 * @param res - The response object, used to send the response back to the client.
 *
 * @returns A promise that resolves when the function sets the response to the client.
 */
export const getAllProtocols = async (req: Request, res: Response): Promise<void> => {
    try {
        // User from Passport-JWT
        const requester = req.user as User;
        // Check if user is allowed to get all protocols
        await checkAuthorization(requester, [], 'getAll');
        // Prisma operation
        const detailedStoredProtocols = await prismaClient.protocol.findMany({ orderBy: { id: 'asc' }, include: detailedProtocolFields() });
        // Get protocol only with visible fields and with embedded actions
        const actions = await getProtocolsUserActions(requester, detailedStoredProtocols);
        const filteredFields = await getVisibleFields(requester, detailedStoredProtocols, false, false);
        const unfilteredFields = (await getVisibleFields(requester, detailedStoredProtocols, false, true))[0];
        unfilteredFields.select.applications = (await getApplicationsVisibleFields(requester, [], false, false, false, true))[0];
        const unfilteredProtocolsWApplications = await prismaClient.protocol.findMany({
            where: { id: { in: detailedStoredProtocols.map((protocol) => protocol.id) } },
            ...unfilteredFields,
        });
        const visibleProtocols = await Promise.all(
            unfilteredProtocolsWApplications.map(async (protocol, i) => {
                const applicationsActions = await getApplicationsUserActions(requester, detailedStoredProtocols[i].applications);
                const applicationsFields = await getApplicationsVisibleFields(
                    requester,
                    detailedStoredProtocols[i].applications,
                    false,
                    false,
                    false,
                    false
                );
                return {
                    ...fieldsFilter(protocol, filteredFields[i]),
                    applications: protocol.applications.map((application, j) => ({
                        ...fieldsFilter(application, applicationsFields[j]),
                        actions: applicationsActions[j],
                    })),
                    actions: actions[i],
                };
            })
        );

        res.status(200).json({ message: 'All protocols found.', data: visibleProtocols });
    } catch (error: any) {
        res.status(400).json(errorFormatter(error));
    }
};

/**
 * Gets all visible protocols from the database.
 *
 * This function handles the retrieval of all visible protocols in the database, validating the user
 * performing the action to then retrieve all visible protocols using Prisma.
 *
 * @param req - The request object, containing the user object from Passport-JWT.
 * @param res - The response object, used to send the response back to the client.
 *
 * @returns A promise that resolves when the function sets the response to the client.
 */
export const getVisibleProtocols = async (req: Request, res: Response): Promise<void> => {
    try {
        // User from Passport-JWT
        const requester = req.user as User;
        // Check if user is allowed to get visible protocols
        await checkAuthorization(requester, [], 'getVisible');
        // Prisma operation
        const detailedStoredProtocols =
            requester.role === UserRole.ADMIN
                ? await prismaClient.protocol.findMany({ orderBy: { id: 'asc' }, include: detailedProtocolFields() })
                : await prismaClient.protocol.findMany({
                      orderBy: { id: 'asc' },
                      where: {
                          OR: [
                              { managers: { some: { id: requester.id } } },
                              { appliers: { some: { id: requester.id } } },
                              { viewersUser: { some: { id: requester.id } }, enabled: true },
                              { viewersClassroom: { some: { users: { some: { id: requester.id } } } }, enabled: true },
                              { creatorId: requester.id },
                              { visibility: VisibilityMode.PUBLIC, enabled: true },
                              ...(requester.role === UserRole.COORDINATOR ? [{ creator: { institutionId: requester.institutionId } }] : []),
                              ...(requester.role !== UserRole.GUEST ? [{ visibility: VisibilityMode.AUTHENTICATED, enabled: true }] : []),
                          ],
                          enabled: true,
                      },
                      include: detailedProtocolFields(),
                  });

        // Get protocol only with visible fields and with embedded actions
        const actions = await getProtocolsUserActions(requester, detailedStoredProtocols);
        const filteredFields = await getVisibleFields(requester, detailedStoredProtocols, false, false);
        const unfilteredFields = (await getVisibleFields(requester, detailedStoredProtocols, false, true))[0];
        unfilteredFields.select.applications = (await getApplicationsVisibleFields(requester, [], false, false, false, true))[0];
        const unfilteredProtocolsWApplications = await prismaClient.protocol.findMany({
            where: { id: { in: detailedStoredProtocols.map((protocol) => protocol.id) } },
            ...unfilteredFields,
        });
        const visibleProtocols = await Promise.all(
            unfilteredProtocolsWApplications.map(async (protocol, i) => {
                const applicationsActions = await getApplicationsUserActions(requester, detailedStoredProtocols[i].applications);
                const applicationsFields = await getApplicationsVisibleFields(
                    requester,
                    detailedStoredProtocols[i].applications,
                    false,
                    false,
                    false,
                    false
                );
                return {
                    ...fieldsFilter(protocol, filteredFields[i]),
                    applications: protocol.applications.map((application, j) => ({
                        ...fieldsFilter(application, applicationsFields[j]),
                        actions: applicationsActions[j],
                    })),
                    actions: actions[i],
                };
            })
        );

        res.status(200).json({ message: 'Visible protocols found.', data: visibleProtocols });
    } catch (error: any) {
        res.status(400).json(errorFormatter(error));
    }
};

/**
 * Gets all protocols associated with the user from the database.
 *
 * This function handles the retrieval of all protocols associated with the user in the database,
 * validating the user performing the action to then retrieve all protocols using Prisma.
 *
 * @param req - The request object, containing the user object from Passport-JWT.
 * @param res - The response object, used to send the response back to the client.
 *
 * @returns A promise that resolves when the function sets the response to the client.
 */
export const getMyProtocols = async (req: Request, res: Response): Promise<void> => {
    try {
        // User from Passport-JWT
        const requester = req.user as User;
        // Prisma operation
        const detailedStoredProtocols = await prismaClient.protocol.findMany({
            orderBy: { id: 'asc' },
            where: { OR: [{ managers: { some: { id: requester.id } }, creatorId: requester.id }] },
            include: detailedProtocolFields(),
        });
        // Get protocol only with visible fields and with embedded actions
        const actions = await getProtocolsUserActions(requester, detailedStoredProtocols);
        const filteredFields = await getVisibleFields(requester, detailedStoredProtocols, false, false);
        const unfilteredFields = (await getVisibleFields(requester, detailedStoredProtocols, false, true))[0];
        unfilteredFields.select.applications = (await getApplicationsVisibleFields(requester, [], false, false, false, true))[0];
        const unfilteredProtocolsWApplications = await prismaClient.protocol.findMany({
            where: { id: { in: detailedStoredProtocols.map((protocol) => protocol.id) } },
            ...unfilteredFields,
        });
        const visibleProtocols = await Promise.all(
            unfilteredProtocolsWApplications.map(async (protocol, i) => {
                const applicationsActions = await getApplicationsUserActions(requester, detailedStoredProtocols[i].applications);
                const applicationsFields = await getApplicationsVisibleFields(
                    requester,
                    detailedStoredProtocols[i].applications,
                    false,
                    false,
                    false,
                    false
                );
                return {
                    ...fieldsFilter(protocol, filteredFields[i]),
                    applications: protocol.applications.map((application, j) => ({
                        ...fieldsFilter(application, applicationsFields[j]),
                        actions: applicationsActions[j],
                    })),
                    actions: actions[i],
                };
            })
        );

        res.status(200).json({ message: 'My protocols found.', data: visibleProtocols });
    } catch (error: any) {
        res.status(400).json(errorFormatter(error));
    }
};

/**
 * Gets an protocol from the database by ID.
 *
 * This function handles the retrieval of an protocol in the database by ID, validating the user
 * performing the action to then retrieve the protocol using Prisma.
 *
 * @param req - The request object, containing the protocol ID in the params and the user object from Passport-JWT.
 * @param res - The response object, used to send the response back to the client.
 *
 * @returns A promise that resolves when the function sets the response to the client.
 */
export const getProtocol = async (req: Request, res: Response): Promise<void> => {
    try {
        // ID from params
        const protocolId: number = parseInt(req.params.protocolId);
        // User from Passport-JWT
        const requester = req.user as User;
        // Check if user is allowed to get the protocol
        await checkAuthorization(requester, [protocolId], 'get');
        // Get protocol with nested content included
        const detailedStoredProtocol = await prismaClient.protocol.findUniqueOrThrow({
            where: {
                id: protocolId,
                OR: [
                    { managers: { some: { id: requester.id } } },
                    { appliers: { some: { id: requester.id } }, enabled: true },
                    { viewersUser: { some: { id: requester.id } }, enabled: true },
                    { viewersClassroom: { some: { users: { some: { id: requester.id } } } }, enabled: true },
                    { creatorId: requester.id },
                    { visibility: VisibilityMode.PUBLIC, enabled: true },
                    ...(requester.role === UserRole.COORDINATOR ? [{ creator: { institutionId: requester.institutionId } }] : []),
                    ...(requester.role !== UserRole.GUEST ? [{ visibility: VisibilityMode.AUTHENTICATED, enabled: true }] : []),
                ],
            },
            include: detailedProtocolFields(),
        });

        // Get protocol only with visible fields and with embedded actions
        const fieldsWUnfilteredApplications = (await getVisibleFields(requester, [detailedStoredProtocol], false, false))[0];
        fieldsWUnfilteredApplications.select.applications = (
            await getApplicationsVisibleFields(requester, [], false, false, false, true)
        )[0];
        const visibleProtocolWUnfilteredApplications = {
            ...(await prismaClient.protocol.findUnique({
                where: { id: detailedStoredProtocol.id },
                ...fieldsWUnfilteredApplications,
            })),
            actions: (await getProtocolsUserActions(requester, [detailedStoredProtocol]))[0],
        };
        // Get applicattions only with visible fields and with embedded actions
        const detailedApplications = detailedStoredProtocol.applications;
        const applicationActions = await getApplicationsUserActions(requester, detailedApplications);
        const applicationFields = await getApplicationsVisibleFields(requester, detailedApplications, false, false, false, false);
        const visibleProtocolWApplications = {
            ...visibleProtocolWUnfilteredApplications,
            applications: visibleProtocolWUnfilteredApplications.applications?.map((application, i) => ({
                ...fieldsFilter(application, applicationFields[i]),
                actions: applicationActions[i],
            })),
        };

        res.status(200).json({ message: 'Protocol found.', data: visibleProtocolWApplications });
    } catch (error: any) {
        res.status(400).json(errorFormatter(error));
    }
};

/**
 * Gets an protocol from the database by ID with answers.
 *
 * This function handles the retrieval of an protocol in the database by ID with answers, validating the user
 * performing the action to then retrieve the protocol using Prisma.
 *
 * @param req - The request object, containing the protocol ID in the params and the user object from Passport-JWT.
 * @param res - The response object, used to send the response back to the client.
 *
 * @returns A promise that resolves when the function sets the response to the client.
 */
export const getProtocolWithAnswers = async (req: Request, res: Response): Promise<void> => {
    try {
        // ID from params
        const protocolId: number = parseInt(req.params.protocolId);
        // User from Passport-JWT
        const requester = req.user as User;
        // Check if user is allowed to get the protocol
        await checkAuthorization(requester, [protocolId], 'getWAnswers');
        // Get protocol with nested content included
        const detailedStoredProtocol = await prismaClient.protocol.findUniqueOrThrow({
            where: {
                id: protocolId,
                OR: [
                    { managers: { some: { id: requester.id } } },
                    { answersViewersUser: { some: { id: requester.id } }, enabled: true },
                    { answersViewersClassroom: { some: { users: { some: { id: requester.id } } } }, enabled: true },
                    { creatorId: requester.id },
                    { answersVisibility: VisibilityMode.PUBLIC, enabled: true },
                    ...(requester.role === UserRole.COORDINATOR ? [{ creator: { institutionId: requester.institutionId } }] : []),
                    ...(requester.role !== UserRole.GUEST ? [{ answersVisibility: VisibilityMode.AUTHENTICATED, enabled: true }] : []),
                ],
            },
            include: detailedProtocolFields(),
        });

        // Get protocol only with visible fields and with embedded actions
        const fieldsWUnfilteredApplications = (await getVisibleFields(requester, [detailedStoredProtocol], true, false))[0];
        fieldsWUnfilteredApplications.select.applications = (
            await getApplicationsVisibleFields(requester, [], true, false, false, true)
        )[0];
        const visibleProtocolWUnfilteredApplications = {
            ...(await prismaClient.protocol.findUnique({
                where: { id: detailedStoredProtocol.id },
                ...fieldsWUnfilteredApplications,
            })),
            actions: (await getProtocolsUserActions(requester, [detailedStoredProtocol]))[0],
        };
        // Get applicattions only with visible fields and with embedded actions
        const detailedApplications = detailedStoredProtocol.applications;
        const applicationActions = await getApplicationsUserActions(requester, detailedApplications);
        const applicationFields = await getApplicationsVisibleFields(requester, detailedApplications, true, false, false, false);
        const visibleProtocolWApplications = {
            ...visibleProtocolWUnfilteredApplications,
            applications: visibleProtocolWUnfilteredApplications.applications?.map((application, i) => ({
                ...fieldsFilter(application, applicationFields[i]),
                actions: applicationActions[i],
            })),
        };

        res.status(200).json({ message: 'Protocol with answers found.', data: visibleProtocolWApplications });
    } catch (error: any) {
        res.status(400).json(errorFormatter(error));
    }
};

/**
 * Deletes an protocol from the database by ID.
 *
 * This function handles the deletion of an protocol in the database by ID, validating the user
 * performing the action to then delete the protocol using Prisma.
 *
 * @param req - The request object, containing the protocol ID in the params and the user object from Passport-JWT.
 * @param res - The response object, used to send the response back to the client.
 *
 * @returns A promise that resolves when the function sets the response to the client.
 */
export const deleteProtocol = async (req: Request, res: Response): Promise<void> => {
    try {
        // ID from params
        const protocolId: number = parseInt(req.params.protocolId);
        // User from Passport-JWT
        const requester = req.user as User;
        // Check if user is allowed to delete the protocol
        await checkAuthorization(requester, [protocolId], 'delete');
        // Get current number of applications
        const applicationsCount = await prismaClient.application.count({ where: { protocolId: protocolId } });
        // Check if there are any applications associated with the protocol
        if (applicationsCount > 0)
            throw new Error('Cannot delete protocol with associated applications, please delete them first or disable the protocol.');
        // Delete protocol
        const deletedProtocol = await prismaClient.protocol.delete({ where: { id: protocolId }, select: { id: true } });

        res.status(200).json({ message: 'Protocol deleted.', data: deletedProtocol });
    } catch (error: any) {
        res.status(400).json(errorFormatter(error));
    }
};<|MERGE_RESOLUTION|>--- conflicted
+++ resolved
@@ -923,11 +923,7 @@
             })
             .noUnknown();
         // Yup parsing/validation
-<<<<<<< HEAD
-        const protocolData = await createProtocolSchema.validate(req.body, { stripUnknown: true });
-=======
-        const protocol = await createProtocolSchema.validate(req.body, { stripUnknown: false });
->>>>>>> 7c31a16b
+        const protocolData = await createProtocolSchema.validate(req.body, { stripUnknown: false });
         // Sort elements by placement
         for (const page of protocolData.pages) {
             page.itemGroups.sort((a, b) => a.placement - b.placement);
@@ -1247,11 +1243,7 @@
             })
             .noUnknown();
         // Yup parsing/validation
-<<<<<<< HEAD
-        const protocolData = await updateProtocolSchema.validate(req.body, { stripUnknown: true });
-=======
-        const protocol = await updateProtocolSchema.validate(req.body, { stripUnknown: false });
->>>>>>> 7c31a16b
+        const protocolData = await updateProtocolSchema.validate(req.body, { stripUnknown: false });
         // Sort elements by placement
         for (const page of protocolData.pages) {
             page.itemGroups.sort((a, b) => a.placement - b.placement);
@@ -1304,24 +1296,12 @@
                     replicable: protocolData.replicable,
                 },
             });
-<<<<<<< HEAD
-            // Remove pages that are not in the updated protocol
-            await prisma.page.deleteMany({
-                where: {
-                    id: { notIn: protocolData.pages.filter((page) => page.id).map((page) => page.id as number) },
-                    protocolId: protocolId,
-                },
-            });
-            // Update existing pages or create new ones
-            for (const [pageId, page] of protocolData.pages.entries()) {
-=======
             // Update existing pages or create new ones
             const pagesIds = [];
             const itemGroupsIds = [];
             const itemsIds = [];
             const tableColumnsIds = [];
-            for (const [pageId, page] of protocol.pages.entries()) {
->>>>>>> 7c31a16b
+            for (const [pageId, page] of protocolData.pages.entries()) {
                 const upsertedPage = page.id
                     ? await prisma.page.update({
                           where: { id: page.id, protocolId: protocolId },
@@ -1341,7 +1321,7 @@
 
                     const upsertedItemGroup = itemGroup.id
                         ? await prisma.itemGroup.update({
-                              where: { id: itemGroup.id, page: { protocolId: id } },
+                              where: { id: itemGroup.id, page: { protocolId: protocolId } },
                               data: {
                                   placement: itemGroup.placement,
                                   isRepeatable: itemGroup.isRepeatable,
@@ -1362,7 +1342,7 @@
                     for (const [tableColumnId, tableColumn] of itemGroup.tableColumns.entries()) {
                         const upsertedTableColumn = tableColumn.id
                             ? await prisma.tableColumn.update({
-                                  where: { itemGroup: { page: { protocolId: id } }, id: tableColumn.id },
+                                  where: { itemGroup: { page: { protocolId: protocolId } }, id: tableColumn.id },
                                   data: { text: tableColumn.text, placement: tableColumn.placement, groupId: upsertedItemGroup.id },
                               })
                             : await prisma.tableColumn.create({
@@ -1384,7 +1364,7 @@
                             ? await prisma.item.update({
                                   where: {
                                       id: item.id,
-                                      itemGroup: { page: { protocolId: id } },
+                                      itemGroup: { page: { protocolId: protocolId } },
                                   },
                                   data: {
                                       text: item.text,
@@ -1583,19 +1563,19 @@
             }
             // Remove pages that are not in the updated protocol
             await prisma.page.deleteMany({
-                where: { id: { notIn: pagesIds }, protocolId: id },
+                where: { id: { notIn: pagesIds }, protocolId: protocolId },
             });
             // Remove itemGroups that are not in the updated page
             await prisma.itemGroup.deleteMany({
-                where: { id: { notIn: itemGroupsIds }, page: { protocolId: id } },
+                where: { id: { notIn: itemGroupsIds }, page: { protocolId: protocolId } },
             });
             // Remove tableColumns that are not in the updated itemGroup
             await prisma.tableColumn.deleteMany({
-                where: { id: { notIn: tableColumnsIds }, itemGroup: { page: { protocolId: id } } },
+                where: { id: { notIn: tableColumnsIds }, itemGroup: { page: { protocolId: protocolId } } },
             });
             // Remove items that are not in the updated itemGroup
             await prisma.item.deleteMany({
-                where: { id: { notIn: itemsIds }, itemGroup: { page: { protocolId: id } } },
+                where: { id: { notIn: itemsIds }, itemGroup: { page: { protocolId: protocolId } } },
             });
             // Check if there are any files left
             if (files.length > 0) {
