--- conflicted
+++ resolved
@@ -4,76 +4,13 @@
 import prismaClient from '../services/prismaClient';
 
 export const createAddress = async (req: Request, res: Response) => {
-<<<<<<< HEAD
-  try {
-    const createAddressSchema = yup
-      .object()
-      .shape({
-        city: yup.string().min(1).required(),
-        state: yup.string().min(1).required(),
-        country: yup.string().min(1).required(),
-      })
-      .noUnknown();
-
-    const address = await createAddressSchema.validate(req.body);
-
-    const createdAddress: Address = await prismaClient.address.create({
-      data: {
-        city: address.city,
-        state: address.state,
-        country: address.country,
-      },
-    });
-
-    res.status(201).json({ message: "Address created.", data: createdAddress });
-  } catch (error: any) {
-    res.status(400).json({ error: error });
-  }
-};
-
-export const updateAddress = async (req: Request, res: Response): Promise<void> => {
-  try {
-    const id: number = parseInt(req.params.addressId);
-
-    const updateAddressSchema = yup
-      .object()
-      .shape({
-        city: yup.string().min(1),
-        state: yup.string().min(1),
-        country: yup.string().min(1),
-      })
-      .noUnknown();
-
-    const address = await updateAddressSchema.validate(req.body);
-
-    const updatedAddress: Address = await prismaClient.address.update({
-      where: {
-        id,
-      },
-      data: {
-        city: address.city,
-        state: address.state,
-        country: address.country,
-      },
-    });
-
-    res.status(200).json({ message: "Address updated.", data: updatedAddress });
-  } catch (error: any) {
-    res.status(400).json({ error: error });
-  }
-};
-
-export const getAllAddresses = async (req: Request, res: Response): Promise<void> => {
-  try {
-    const addresses: Address[] = await prismaClient.address.findMany({});
-=======
     try {
         const createAddressSchema = yup
             .object()
             .shape({
-                city: yup.string().min(3).max(255).required(),
-                state: yup.string().min(3).max(255).required(),
-                country: yup.string().min(3).max(255).required(),
+                city: yup.string().min(1).required(),
+                state: yup.string().min(1).required(),
+                country: yup.string().min(1).required(),
             })
             .noUnknown();
 
@@ -93,24 +30,27 @@
     try {
         const id: number = parseInt(req.params.addressId);
 
-        const createAddressSchema = yup
+        const updateAddressSchema = yup
             .object()
             .shape({
-                city: yup.string().min(3).max(255),
-                state: yup.string().min(3).max(255),
-                country: yup.string().min(3).max(255),
+                city: yup.string().min(1),
+                state: yup.string().min(1),
+                country: yup.string().min(1),
             })
             .noUnknown();
 
-        const address = await createAddressSchema.validate(req.body);
+        const address = await updateAddressSchema.validate(req.body);
 
         const updatedAddress: Address = await prismaClient.address.update({
             where: {
                 id,
             },
-            data: address,
+            data: {
+                city: address.city,
+                state: address.state,
+                country: address.country,
+            },
         });
-
         res.status(200).json({ message: 'Address updated.', data: updatedAddress });
     } catch (error: any) {
         res.status(400).json({ error: error });
@@ -129,52 +69,15 @@
 export const getAddress = async (req: Request, res: Response): Promise<void> => {
     try {
         const id: number = parseInt(req.params.addressId);
->>>>>>> c8c524da
 
-    res.status(200).json({ message: "All addresses found.", data: addresses });
-  } catch (error: any) {
-    res.status(400).json({ error: error });
-  }
-};
-
-<<<<<<< HEAD
-export const getAddress = async (
-  req: Request,
-  res: Response
-): Promise<void> => {
-  try {
-    const id: number = parseInt(req.params.addressId);
-
-    const address: Address = await prismaClient.address.findUniqueOrThrow({
-      where: {
-        id,
-      },
-      include: {
-        institutions: true,
-      },
-    });
-
-    res.status(200).json({ message: "Address found.", data: address });
-  } catch (error: any) {
-    res.status(400).json({ error: error });
-  }
-};
-
-export const deleteAddress = async (req: Request, res: Response): Promise<void> => {
-  try {
-    const id: number = parseInt(req.params.addressId);
-
-    const deletedAddress: Address = await prismaClient.address.delete({
-      where: {
-        id,
-      },
-    });
-
-    res.status(200).json({ message: "Address deleted.", data: deletedAddress });
-  } catch (error: any) {
-    res.status(400).json({ error: error });
-  }
-=======
+        const address: Address = await prismaClient.address.findUniqueOrThrow({
+            where: {
+                id,
+            },
+            include: {
+                institutions: true,
+            },
+        });
         res.status(200).json({ message: 'Address found.', data: address });
     } catch (error: any) {
         res.status(400).json({ error: error });
@@ -190,10 +93,8 @@
                 id,
             },
         });
-
         res.status(200).json({ message: 'Address deleted.', data: deletedAddress });
     } catch (error: any) {
         res.status(400).json({ error: error });
     }
->>>>>>> c8c524da
 };