--- conflicted
+++ resolved
@@ -9,16 +9,10 @@
         const createAddressSchema = yup
             .object()
             .shape({
-<<<<<<< HEAD
-                id: yup.number(),
-                city: yup.string().min(3).max(255).required(),
-                state: yup.string().min(3).max(255).required(),
-                country: yup.string().min(3).max(255).required(),
-=======
+                id: yup.number().min(1),
                 city: yup.string().min(1).required(),
                 state: yup.string().min(1).required(),
                 country: yup.string().min(1).required(),
->>>>>>> e29554eb
             })
             .noUnknown();
 
