/*
Copyright (C) 2024 Laboratorio Visao Robotica e Imagem
Departamento de Informatica - Universidade Federal do Parana - VRI/UFPR
This file is part of PICCE-API. PICCE-API is free software: you can redistribute it and/or modify it under the terms of the GNU
General Public License as published by the Free Software Foundation, either version 3 of the License, or (at your option) any later version.
PICCE-API is distributed in the hope that it will be useful, but WITHOUT ANY WARRANTY; without even the implied warranty of
MERCHANTABILITY or FITNESS FOR A PARTICULAR PURPOSE.  See the GNU General Public License for more details. You should have received a copy
of the GNU General Public License along with PICCE-API.  If not, see <https://www.gnu.org/licenses/>
*/

import { Response, Request } from 'express';
import { User, UserRole } from '@prisma/client';
import * as yup from 'yup';
import prismaClient from '../services/prismaClient';
import errorFormatter from '../services/errorFormatter';

/**
 * Checks if the user is authorized to perform a specific action on an address.
 *
 * @param requester - The user object containing requester user details.
 * @param action - The action the user wants to perform (e.g., 'create', 'update', 'delete', 'getAll', 'get', 'getByState', 'getId').
 *
 * @throws Will throw an error if the user is not authorized to perform the action.
 * @returns A promise that resolves if the user is authorized to perform the action.
 */
const checkAuthorization = async (requester: User, action: string) => {
    // ADMINs can perform all actions
    if (requester.role === UserRole.ADMIN) return;

    switch (action) {
        case 'create':
        case 'update':
        case 'delete': {
            // No one can perform create/update/delete operations on addresses
            throw new Error('This user is not authorized to perform this action');
        }
        case 'getAll':
        case 'get':
        case 'getByState':
        case 'getId': {
            // Everyone can perform get/getAll/getByState operations on addresses
            break;
        }
    }
};

/**
 * Creates a new address in the database.
 *
 * This function handles the creation of a new address, validating the body of the request and
 * the user performing the action to then persist the object in the database using Prisma.
 *
 * @param req - The request object, containing the address data in the body and the user object from Passport-JWT.
 * @param res - The response object, used to send the response back to the client.
 *
 * @returns A promise that resolves when the function sets the response to the client.
 */
export const createAddress = async (req: Request, res: Response) => {
    try {
        // Yup schemas
        const createAddressSchema = yup
            .object()
            .shape({
                city: yup.string().min(1).required(),
                state: yup.string().min(1).required(),
                country: yup.string().min(1).required(),
            })
            .noUnknown();
        // Yup parsing/validation
        const addressData = await createAddressSchema.validate(req.body, { stripUnknown: false });
        // Requester user from Passport-JWT
        const requester = req.user as User;
        // Check if user is authorized to create an address
        await checkAuthorization(requester, 'create');
        // Prisma operation
        const storedAddress = await prismaClient.address.create({ data: addressData });
        // Express success response
        res.status(201).json({ message: 'Address created.', data: storedAddress });
    } catch (error: any) {
        console.error(error);
        // Express error response
        res.status(400).json(errorFormatter(error));
    }
};

/**
 * Updates an existing address in the database.
 *
 * This function handles the update of a existing address, validating the body of the request and
 * the user performing the action to then persist the object in the database using Prisma.
 *
 * @param req - The request object, containing the address data in the body, the user object from Passport-JWT and the address ID in the params.
 * @param res - The response object, used to send the response back to the client.
 *
 * @returns A promise that resolves when the function sets the response to the client.
 */
export const updateAddress = async (req: Request, res: Response): Promise<void> => {
    try {
        // ID from params
        const addressId = parseInt(req.params.addressId);
        // Yup schemas
        const updateAddressSchema = yup
            .object()
            .shape({ city: yup.string().min(1), state: yup.string().min(1), country: yup.string().min(1) })
            .noUnknown();
        // Yup parsing/validation
        const addressData = await updateAddressSchema.validate(req.body, { stripUnknown: false });
        // Requester user from Passport-JWT
        const requester = req.user as User;
        // Check if user is authorized to update an address
        await checkAuthorization(requester, 'update');
        // Prisma operation
        const storedAddress = await prismaClient.address.update({ where: { id: addressId }, data: addressData });
        // Express success response
        res.status(200).json({ message: 'Address updated.', data: storedAddress });
    } catch (error: any) {
        console.error(error);
        // Express error response
        res.status(400).json(errorFormatter(error));
    }
};

/**
 * Gets all addresses from the database.
 *
 * This function handles the retrieval of all addresses in the database, validating the user
 * performing the action to then retrieve all addresses using Prisma.
 *
 * @param req - The request object, containing the user object from Passport-JWT.
 * @param res - The response object, used to send the response back to the client.
 *
 * @returns A promise that resolves when the function sets the response to the client.
 */
export const getAllAddresses = async (req: Request, res: Response): Promise<void> => {
    try {
        // Requester user from Passport-JWT
        const requester = req.user as User;
        // Check if user is authorized to get all addresses
        await checkAuthorization(requester, 'getAll');
        // Prisma operation
        const storedAddresses = await prismaClient.address.findMany();
        // Express success response
        res.status(200).json({ message: 'All addresses found.', data: storedAddresses });
    } catch (error: any) {
        console.error(error);
        // Express error response
        res.status(400).json(errorFormatter(error));
    }
};

/**
 * Gets all addresses from the database by state.
 *
 * This function handles the retrieval of all addresses in the database by state, validating the user
 * performing the action to then retrieve all addresses using Prisma.
 *
 * @param req - The request object, containing the search parameters in the body and the user object from Passport-JWT.
 * @param res - The response object, used to send the response back to the client.
 *
 * @returns A promise that resolves when the function sets the response to the client.
 */
export const getAddressesByState = async (req: Request, res: Response): Promise<void> => {
    try {
        // Yup schemas
<<<<<<< HEAD
        const searchParamsSchema = yup.object().shape({ state: yup.string().min(1).required(), country: yup.string().min(1).required() });
=======
        const getAddressesByStateSchema = yup
            .object()
            .shape({ state: yup.string().min(1).required(), country: yup.string().min(1).required() })
            .noUnknown();
>>>>>>> 7c31a16b
        // Yup parsing/validation
        const searchParams = await searchParamsSchema.validate(req.body, { stripUnknown: false });
        // Requester user from Passport-JWT
        const requester = req.user as User;
        // Check if user is authorized to get addresses by state
        await checkAuthorization(requester, 'getByState');
        // Prisma operation
        const storedAddresses = await prismaClient.address.findMany({ where: searchParams, select: { id: true, city: true } });
        // Express success response
        res.status(200).json({ message: 'Addresses found.', data: storedAddresses });
    } catch (error: any) {
        console.error(error);
        // Express error response
        res.status(400).json(errorFormatter(error));
    }
};

/**
 * Gets the ID of an address from the database by city, state and country.
 *
 * This function handles the retrieval of an address ID in the database by city, state and country, validating the user
 * performing the action to then retrieve the address ID using Prisma.
 *
 * @param req - The request object, containing the search parameters in the body and the user object from Passport-JWT.
 * @param res - The response object, used to send the response back to the client.
 *
 * @returns A promise that resolves when the function sets the response to the client.
 */
export const getAddressId = async (req: Request, res: Response): Promise<void> => {
    try {
        // Yup schemas
<<<<<<< HEAD
        const searchParamsSchema = yup.object().shape({
            city: yup.string().min(1).required(),
            state: yup.string().min(1).required(),
            country: yup.string().min(1).required(),
        });
=======
        const getCityIdSchema = yup
            .object()
            .shape({
                city: yup.string().min(1).required(),
                state: yup.string().min(1).required(),
                country: yup.string().min(1).required(),
            })
            .noUnknown();
>>>>>>> 7c31a16b
        // Yup parsing/validation
        const searchParams = await searchParamsSchema.validate(req.body, { stripUnknown: false });
        // Requester user from Passport-JWT
        const user = req.user as User;
        // Check if user is authorized to get a city ID
        await checkAuthorization(user, 'getId');
        // Prisma operation
        const storedAddress = await prismaClient.address.findUniqueOrThrow({
            where: { city_state_country: searchParams },
            select: { id: true },
        });
        // Express success response
        res.status(200).json({ message: 'City ID found.', data: storedAddress.id });
    } catch (error: any) {
        console.error(error);
        // Express error response
        res.status(400).json(errorFormatter(error));
    }
};

/**
 * Gets an address from the database by ID.
 *
 * This function handles the retrieval of an address in the database by ID, validating the user
 * performing the action to then retrieve the address using Prisma.
 *
 * @param req - The request object, containing the address ID in the params and the user object from Passport-JWT.
 * @param res - The response object, used to send the response back to the client.
 *
 * @returns A promise that resolves when the function sets the response to the client.
 */
export const getAddress = async (req: Request, res: Response): Promise<void> => {
    try {
        // ID from params
        const addressId = parseInt(req.params.addressId);
        // Requester user from Passport-JWT
        const requester = req.user as User;
        // Check if user is authorized to get an address
        await checkAuthorization(requester, 'get');
        // Prisma operation
        const storedAddress = await prismaClient.address.findUniqueOrThrow({ where: { id: addressId } });
        // Express success response
        res.status(200).json({ message: 'Address found.', data: storedAddress });
    } catch (error: any) {
        console.error(error);
        // Express error response
        res.status(400).json(errorFormatter(error));
    }
};

/**
 * Deletes an address from the database by ID.
 *
 * This function handles the deletion of an address in the database by ID, validating the user
 * performing the action to then delete the address using Prisma.
 *
 * @param req - The request object, containing the address ID in the params and the user object from Passport-JWT.
 * @param res - The response object, used to send the response back to the client.
 *
 * @returns A promise that resolves when the function sets the response to the client.
 */
export const deleteAddress = async (req: Request, res: Response): Promise<void> => {
    try {
        // ID from params
        const addressId = parseInt(req.params.addressId);
        // Requester user from Passport-JWT
        const requester = req.user as User;
        // Check if user is authorized to delete an address
        await checkAuthorization(requester, 'delete');
        // Prisma operation
        const deletedAddress = await prismaClient.address.delete({ where: { id: addressId }, select: { id: true } });
        // Express success response
        res.status(200).json({ message: 'Address deleted.', data: deletedAddress });
    } catch (error: any) {
        console.error(error);
        // Express error response
        res.status(400).json(errorFormatter(error));
    }
};<|MERGE_RESOLUTION|>--- conflicted
+++ resolved
@@ -162,14 +162,10 @@
 export const getAddressesByState = async (req: Request, res: Response): Promise<void> => {
     try {
         // Yup schemas
-<<<<<<< HEAD
-        const searchParamsSchema = yup.object().shape({ state: yup.string().min(1).required(), country: yup.string().min(1).required() });
-=======
-        const getAddressesByStateSchema = yup
+        const searchParamsSchema = yup
             .object()
             .shape({ state: yup.string().min(1).required(), country: yup.string().min(1).required() })
             .noUnknown();
->>>>>>> 7c31a16b
         // Yup parsing/validation
         const searchParams = await searchParamsSchema.validate(req.body, { stripUnknown: false });
         // Requester user from Passport-JWT
@@ -201,14 +197,7 @@
 export const getAddressId = async (req: Request, res: Response): Promise<void> => {
     try {
         // Yup schemas
-<<<<<<< HEAD
-        const searchParamsSchema = yup.object().shape({
-            city: yup.string().min(1).required(),
-            state: yup.string().min(1).required(),
-            country: yup.string().min(1).required(),
-        });
-=======
-        const getCityIdSchema = yup
+        const searchParamsSchema = yup
             .object()
             .shape({
                 city: yup.string().min(1).required(),
@@ -216,7 +205,6 @@
                 country: yup.string().min(1).required(),
             })
             .noUnknown();
->>>>>>> 7c31a16b
         // Yup parsing/validation
         const searchParams = await searchParamsSchema.validate(req.body, { stripUnknown: false });
         // Requester user from Passport-JWT
