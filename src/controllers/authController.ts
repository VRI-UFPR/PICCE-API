--- conflicted
+++ resolved
@@ -17,7 +17,6 @@
 import ms from 'ms';
 import { compareSync, hashSync } from 'bcrypt';
 
-<<<<<<< HEAD
 // export const signUp = async (req: Request, res: Response) => {
 //     try {
 //         // Yup schemas
@@ -35,6 +34,8 @@
 //             .noUnknown();
 //         // Yup parsing/validation
 //         const signingUser = await signUpSchema.validate(req.body, { stripUnknown: false });
+//         // Password encryption
+//         signingUser.hash = hashSync(signingUser.hash, 10);
 //         // Prisma operation
 //         const createdUser = await prismaClient.user.create({
 //             data: {
@@ -52,45 +53,6 @@
 //         const token = jwt.sign({ id: createdUser.id, username: createdUser.username }, process.env.JWT_SECRET as string, {
 //             expiresIn: process.env.JWT_EXPIRATION,
 //         });
-=======
-export const signUp = async (req: Request, res: Response) => {
-    try {
-        // Yup schemas
-        const signUpSchema = yup
-            .object()
-            .shape({
-                id: yup.number(),
-                name: yup.string().min(1).max(255).required(),
-                username: yup.string().min(3).max(20).required(),
-                hash: yup.string().required(),
-                role: yup.string().oneOf(Object.values(UserRole)).required(),
-                institutionId: yup.number(),
-                classrooms: yup.array().of(yup.number()).default([]),
-            })
-            .noUnknown();
-        // Yup parsing/validation
-        const signingUser = await signUpSchema.validate(req.body, { stripUnknown: false });
-        // Password encryption
-        signingUser.hash = hashSync(signingUser.hash, 10);
-        // Prisma operation
-        const createdUser = await prismaClient.user.create({
-            data: {
-                id: signingUser.id,
-                name: signingUser.name,
-                username: signingUser.username,
-                hash: signingUser.hash,
-                role: signingUser.role,
-                institutionId: signingUser.institutionId,
-                classrooms: { connect: signingUser.classrooms.map((classroomId) => ({ id: classroomId })) },
-            },
-            include: { profileImage: true },
-        });
-        // JWT token creation
-        const token = jwt.sign({ id: createdUser.id, username: createdUser.username }, process.env.JWT_SECRET as string, {
-            expiresIn: process.env.JWT_EXPIRATION,
-        });
->>>>>>> e96e875a
-
 //         res.status(201).json({
 //             message: 'User signed up.',
 //             data: {
