--- conflicted
+++ resolved
@@ -50,89 +50,6 @@
 }
 
 model Address {
-<<<<<<< HEAD
-    id Int @id @default(autoincrement())
-    createdAt DateTime @default(now())
-    updateAt DateTime @updatedAt
-    
-    city String
-    state String
-    country String
-
-    @@unique([city, state, country])
-}
-
-model ApplicationAnswer{
-    id Int @id @default(autoincrement())
-    createdAt DateTime @default(now())
-    updateAt DateTime @updatedAt
-
-    date DateTime
-    itemAnswerGroups ItemAnswerGroup[]
-
-    userId Int
-    user User @relation(fields: [userId], references: [id])
-    applicationId Int
-    application Application @relation(fields: [applicationId], references: [id], onDelete: Cascade)
-    addressId Int
-    address Address @relation(fields: [addressId], references: [id], onDelete: SetNull)
-}
-
-model ItemAnswer{
-    id Int @id @default(autoincrement())
-    createdAt DateTime @default(now())
-    updateAt DateTime @updatedAt
-
-    text String
-
-    itemId Int
-    item Item @relation(fields: [itemId], references: [id])
-    groupId Int
-    group ItemAnswerGroup @relation(fields: [groupId], references: [id], onDelete: Cascade)
-}
-
-model ItemAnswerGroup{
-    id Int @id @default(autoincrement())
-    createdAt DateTime @default(now())
-    updateAt DateTime @updatedAt
-
-    itemAnswers ItemAnswer[]
-    optionAnswers OptionAnswer[]
-    tableAnswers TableAnswer[]
-
-    applicationAnswerId Int
-    applicationAnswer ApplicationAnswer @relation(fields: [applicationAnswerId], references: [id], onDelete: Cascade)
-}
-
-model OptionAnswer{
-    id Int @id @default(autoincrement())
-    createdAt DateTime @default(now())
-    updateAt DateTime @updatedAt
-
-    text String
-
-    itemId Int
-    item Item @relation(fields: [itemId], references: [id])
-    groupId Int
-    group ItemAnswerGroup @relation(fields: [groupId], references: [id], onDelete: Cascade)
-    optionId Int
-    option ItemOption @relation(fields: [optionId], references: [id])
-}
-
-model TableAnswer{
-    id Int @id @default(autoincrement())
-    createdAt DateTime @default(now())
-    updateAt DateTime @updatedAt
-
-    text String
-
-    itemId Int
-    item Item @relation(fields: [itemId], references: [id])
-    groupId Int
-    group ItemAnswerGroup @relation(fields: [groupId], references: [id], onDelete: Cascade)
-    columnId Int
-    column TableColumn @relation(fields: [columnId], references: [id])
-=======
   id        Int      @id @default(autoincrement())
   createdAt DateTime @default(now())
   updateAt  DateTime @updatedAt
@@ -385,5 +302,4 @@
 
   groupId   Int
   itemGroup ItemGroup @relation(fields: [groupId], references: [id])
->>>>>>> 79a4de56
 }