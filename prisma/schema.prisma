--- conflicted
+++ resolved
@@ -249,11 +249,7 @@
   answersViewersClassroom Classroom[] @relation(name: "AnswersViewersClassroom") // classrooms that can see the answers
 
   pages        Page[]
-<<<<<<< HEAD
   owners        User[] @relation(name: "OwnersProtocols") // users that can edit the protocol
-=======
-  owners       User[]
->>>>>>> 74e11f27
   applications Application[]
 }
 
