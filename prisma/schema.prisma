// This is your Prisma schema file,
// learn more about it in the docs: https://pris.ly/d/prisma-schema

generator client {
  provider = "prisma-client-js"
}

datasource db {
  provider = "postgresql"
  url      = env("DATABASE_URL")
}

enum PageType {
  ITEMS
  SUBPROTOCOL
}

enum ItemGroupType {
  SINGLE_ITEM
  MULTIPLE_ITEMS
  TABLE
}

enum ItemType {
  TEXTBOX
  CHECKBOX
  RADIO
  SELECT
  SCALE
}

enum InstitutionType {
  PRIMARY
  LOWER_SECONDARY
  UPPER_SECONDARY
  TERTIARY
}

enum UserRole {
  USER
  APLICATOR
  PUBLISHER
  COORDINATOR
  ADMIN
}

enum VisibilityMode {
  PUBLIC
  RESTRICT
}

model Address {
  id        Int      @id @default(autoincrement())
  createdAt DateTime @default(now())
  updateAt  DateTime @updatedAt

  city    String
  state   String
  country String

  institutions       Institution[]
  applicationAnswers ApplicationAnswer[]

  @@unique([city, state, country])
}

model ApplicationAnswer {
  id        Int      @id @default(autoincrement())
  createdAt DateTime @default(now())
  updateAt  DateTime @updatedAt

  date DateTime

  itemAnswerGroups ItemAnswerGroup[]

  userId        Int
  user          User        @relation(fields: [userId], references: [id])
  applicationId Int
  application   Application @relation(fields: [applicationId], references: [id], onDelete: Cascade)
  addressId     Int?
  address       Address?    @relation(fields: [addressId], references: [id], onDelete: Cascade)
}

model ItemAnswer {
  id        Int      @id @default(autoincrement())
  createdAt DateTime @default(now())
  updateAt  DateTime @updatedAt

  text String

  files File[]

  itemId  Int
  item    Item            @relation(fields: [itemId], references: [id])
  groupId Int
  group   ItemAnswerGroup @relation(fields: [groupId], references: [id], onDelete: Cascade)
}

model ItemAnswerGroup {
  id        Int      @id @default(autoincrement())
  createdAt DateTime @default(now())
  updateAt  DateTime @updatedAt

  itemAnswers   ItemAnswer[]
  optionAnswers OptionAnswer[]
  tableAnswers  TableAnswer[]

  applicationAnswerId Int
  applicationAnswer   ApplicationAnswer @relation(fields: [applicationAnswerId], references: [id], onDelete: Cascade)
}

model OptionAnswer {
  id        Int      @id @default(autoincrement())
  createdAt DateTime @default(now())
  updateAt  DateTime @updatedAt

  text String

  itemId   Int
  item     Item            @relation(fields: [itemId], references: [id])
  groupId  Int
  group    ItemAnswerGroup @relation(fields: [groupId], references: [id], onDelete: Cascade)
  optionId Int
  option   ItemOption      @relation(fields: [optionId], references: [id])
}

model TableAnswer {
  id        Int      @id @default(autoincrement())
  createdAt DateTime @default(now())
  updateAt  DateTime @updatedAt

  text String

  itemId   Int
  item     Item            @relation(fields: [itemId], references: [id])
  groupId  Int
  group    ItemAnswerGroup @relation(fields: [groupId], references: [id], onDelete: Cascade)
  columnId Int
  column   TableColumn     @relation(fields: [columnId], references: [id])
}

model Institution {
  id        Int      @id @default(autoincrement())
  createdAt DateTime @default(now())
  updateAt  DateTime @updatedAt

  name String
  type InstitutionType

  users      User[]
  classrooms Classroom[]

  addressId Int
  address   Address @relation(fields: [addressId], references: [id], onDelete: Cascade)
}

model User {
  id        Int      @id @default(autoincrement())
  createdAt DateTime @default(now())
  updateAt  DateTime @updatedAt

  name     String
  username String
  hash     String
  role     UserRole

<<<<<<< HEAD
  protocols            ProtocolOwner[]
=======
  protocols            Protocol[]
>>>>>>> 4b4d8ee4
  answeredApplications ApplicationAnswer[]
  applications         Application[]       @relation(name: "Applicator")
  visibleApplications  Application[]       @relation(name: "ViewersUser")
  classrooms           Classroom[]

  institutionId Int
  institution   Institution @relation(fields: [institutionId], references: [id], onDelete: Cascade)
}

model Classroom {
  id        Int      @id @default(autoincrement())
  createdAt DateTime @default(now())
  updateAt  DateTime @updatedAt

  users               User[]
  visibleApplications Application[]

  institutionId Int
  institution   Institution @relation(fields: [institutionId], references: [id], onDelete: Cascade)
}

model Application {
  id        Int      @id @default(autoincrement())
  createdAt DateTime @default(now())
  updatedAt DateTime @updatedAt

  visibilityMode VisibilityMode

  viewersClassroom Classroom[]
  answers          ApplicationAnswer[]
  viewersUser      User[]              @relation(name: "ViewersUser")

  protocolId   Int
  protocol     Protocol @relation(fields: [protocolId], references: [id], onDelete: Cascade)
  applicatorId Int
  applicator   User     @relation(name: "Applicator", fields: [applicatorId], references: [id], onDelete: Cascade)
}

model Protocol {
  id        Int      @id @default(autoincrement())
  createdAt DateTime @default(now())
  updateAt  DateTime @updatedAt

  title       String
  description String?
  enabled     Boolean

  pages        Page[]
<<<<<<< HEAD
  owner        ProtocolOwner[]
=======
  owners        User[]
>>>>>>> 4b4d8ee4
  applications Application[]
}

model Page {
  id        Int      @id @default(autoincrement())
  createdAt DateTime @default(now())
  updateAt  DateTime @updatedAt

  type      PageType
  placement Int

  itemGroups ItemGroup[]

  protocolId Int
  protocol   Protocol @relation(fields: [protocolId], references: [id])
}

<<<<<<< HEAD
model ProtocolOwner {
  id        Int      @id @default(autoincrement())
  createdAt DateTime @default(now())
  updateAt  DateTime @updatedAt

  protocol_id Int
  protocol    Protocol @relation(fields: [protocol_id], references: [id])
  userId      Int
  user        User     @relation(fields: [userId], references: [id])
}

=======
>>>>>>> 4b4d8ee4
model ItemGroup {
  id        Int      @id @default(autoincrement())
  createdAt DateTime @default(now())
  updateAt  DateTime @updatedAt

  type         ItemGroupType
  placement    Int
  isRepeatable Boolean

  tableColumns TableColumn[]
  items        Item[]

  pageId Int
  page   Page @relation(fields: [pageId], references: [id])
}

model Item {
  id        Int      @id @default(autoincrement())
  createdAt DateTime @default(now())
  updateAt  DateTime @updatedAt

  text        String
  description String?
  type        ItemType
  placement   Int
  enabled     Boolean

  itemOptions   ItemOption[]
  itemAnswers   ItemAnswer[]
  optionAnswers OptionAnswer[]
  tableAnswers  TableAnswer[]
  files         File[]

  groupId   Int
  itemGroup ItemGroup @relation(fields: [groupId], references: [id])
}

model ItemOption {
  id        Int      @id @default(autoincrement())
  createdAt DateTime @default(now())
  updateAt  DateTime @updatedAt

  text      String
  placement Int

  optionAnswers OptionAnswer[]
  files         File[]

  itemId Int
  item   Item @relation(fields: [itemId], references: [id])
}

model TableColumn {
  id        Int      @id @default(autoincrement())
  createdAt DateTime @default(now())
  updateAt  DateTime @updatedAt

  text      String
  placement Int

  answers TableAnswer[]

  groupId   Int
  itemGroup ItemGroup @relation(fields: [groupId], references: [id])
}

model File {
  id        Int      @id @default(autoincrement())
  createdAt DateTime @default(now())
  updateAt  DateTime @updatedAt

  path String

  itemId       Int?
  item         Item?       @relation(fields: [itemId], references: [id], onDelete: Cascade)
  itemOptionId Int?
  itemOption   ItemOption? @relation(fields: [itemOptionId], references: [id], onDelete: Cascade)
  itemAnswerId Int?
  itemAnswer   ItemAnswer? @relation(fields: [itemAnswerId], references: [id], onDelete: Cascade)
}<|MERGE_RESOLUTION|>--- conflicted
+++ resolved
@@ -164,11 +164,7 @@
   hash     String
   role     UserRole
 
-<<<<<<< HEAD
-  protocols            ProtocolOwner[]
-=======
   protocols            Protocol[]
->>>>>>> 4b4d8ee4
   answeredApplications ApplicationAnswer[]
   applications         Application[]       @relation(name: "Applicator")
   visibleApplications  Application[]       @relation(name: "ViewersUser")
@@ -217,11 +213,7 @@
   enabled     Boolean
 
   pages        Page[]
-<<<<<<< HEAD
-  owner        ProtocolOwner[]
-=======
   owners        User[]
->>>>>>> 4b4d8ee4
   applications Application[]
 }
 
@@ -239,20 +231,6 @@
   protocol   Protocol @relation(fields: [protocolId], references: [id])
 }
 
-<<<<<<< HEAD
-model ProtocolOwner {
-  id        Int      @id @default(autoincrement())
-  createdAt DateTime @default(now())
-  updateAt  DateTime @updatedAt
-
-  protocol_id Int
-  protocol    Protocol @relation(fields: [protocol_id], references: [id])
-  userId      Int
-  user        User     @relation(fields: [userId], references: [id])
-}
-
-=======
->>>>>>> 4b4d8ee4
 model ItemGroup {
   id        Int      @id @default(autoincrement())
   createdAt DateTime @default(now())
